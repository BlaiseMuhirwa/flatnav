--- conflicted
+++ resolved
@@ -173,70 +173,15 @@
    * inserted in the index.
    * @param max_edges_per_node  The maximum number of links per node.
    */
-<<<<<<< HEAD
   Index(std::unique_ptr<DistanceInterface<dist_t>> dist, int dataset_size,
-        int max_edges_per_node, bool collect_stats = false)
-=======
-  Index(std::shared_ptr<DistanceInterface<dist_t>> dist, int dataset_size,
-        int max_edges_per_node, bool use_random_initialization = false,
-        std::optional<size_t> random_seed = std::nullopt)
->>>>>>> 7be3dd24
+        int max_edges_per_node, bool collect_stats = false, bool use_random_initialization = false, std::optional<size_t> random_seed = std::nullopt)
       : _M(max_edges_per_node), _max_node_count(dataset_size),
         _cur_num_nodes(0), _distance(std::move(dist)), _num_threads(1),
         _visited_set_pool(new VisitedSetPool(
             /* initial_pool_size = */ 1,
             /* num_elements = */ dataset_size)),
-<<<<<<< HEAD
-        _node_links_mutexes(dataset_size), _collect_stats(collect_stats) {
-
-    // Get the size in bytes of the _node_links_mutexes vector.
-    size_t mutexes_size_bytes = _node_links_mutexes.size() * sizeof(std::mutex);
-
-    _data_size_bytes = _distance->dataSize();
-    _node_size_bytes =
-        _data_size_bytes + (sizeof(node_id_t) * _M) + sizeof(label_t);
-    size_t index_memory_size = _node_size_bytes * _max_node_count;
-
-    _index_memory = new char[index_memory_size];
-  }
-
-=======
-        _node_links_mutexes(dataset_size),
-        _use_random_initialization(use_random_initialization) {
-    setParameters(random_seed);
-  }
-
-  /**
-   * @brief Construct a new Index object using a pre-computed outdegree table.
-   * The outdegree table is extracted from a Matrix Market file.
-   *
-   * @param dist              A distance metric for the specific index
-   * distance. Options include l2(euclidean) and inner product.
-   * @param outdegree_table  A table of outdegrees for each node in the graph.
-   * Each vector in the table contains the IDs of the nodes to which it is
-   * connected.
-   */
-
-  Index(std::shared_ptr<DistanceInterface<dist_t>> dist,
-        const std::string &mtx_filename, bool use_random_initialization = false,
-        std::optional<size_t> random_seed = std::nullopt)
-      : _cur_num_nodes(0), _distance(std::move(dist)), _num_threads(1),
-        _use_random_initialization(use_random_initialization) {
-    auto mtx_graph =
-        flatnav::util::loadGraphFromMatrixMarket(mtx_filename.c_str());
-    _outdegree_table = std::move(mtx_graph.adjacency_list);
-    _max_node_count = _outdegree_table.value().size();
-    _M = mtx_graph.max_num_edges;
-
-    _visited_set_pool = new VisitedSetPool(
-        /* initial_pool_size = */ 1,
-        /* num_elements = */ _max_node_count);
-
-    _node_links_mutexes = std::vector<std::mutex>(_max_node_count);
-    setParameters(random_seed);
-  }
-
-  void setParameters(std::optional<size_t> random_seed = std::nullopt) {
+        _node_links_mutexes(dataset_size), _collect_stats(collect_stats), _use_random_initialization(use_random_initialization) {
+    
     if (_use_random_initialization) {
       if (!random_seed.has_value()) {
         throw std::invalid_argument(
@@ -251,9 +196,10 @@
         _data_size_bytes + (sizeof(node_id_t) * _M) + sizeof(label_t);
     size_t index_memory_size = _node_size_bytes * _max_node_count;
     _index_memory = new char[index_memory_size];
-  }
-
->>>>>>> 7be3dd24
+
+  }
+
+
   ~Index() {
     delete[] _index_memory;
     delete _visited_set_pool;
@@ -490,13 +436,6 @@
   std::vector<dist_label_t> search(const void *query, const int K,
                                    int ef_search,
                                    int num_initializations = 100) {
-<<<<<<< HEAD
-    node_id_t entry_node = initializeSearch(query, num_initializations);
-    PriorityQueue neighbors =
-        beamSearch(/* query = */ query,
-                   /* entry_node = */ entry_node,
-                   /* buffer_size = */ std::max(ef_search, K));
-=======
     node_id_t entry_node;
     if (_use_random_initialization) {
       entry_node = initializeSearchWithRandomness(query, num_initializations);
@@ -505,8 +444,7 @@
     }
     PriorityQueue neighbors = beamSearch(/* query = */ query,
                                          /* entry_node = */ entry_node,
-                                         /* buffer_size = */ ef_search);
->>>>>>> 7be3dd24
+                                         /* buffer_size = */ std::max(K, ef_search));
     auto size = neighbors.size();
     std::vector<dist_label_t> results;
     results.reserve(size);
@@ -642,7 +580,6 @@
   inline size_t currentNumNodes() const { return _cur_num_nodes; }
   inline size_t dataDimension() const { return _distance->dimension(); }
 
-<<<<<<< HEAD
   inline uint64_t distanceComputations() const {
     return _distance_computations.load();
   }
@@ -650,7 +587,8 @@
   void resetStats() {
     _distance_computations = 0;
     _metric_hops = 0;
-=======
+  }
+  
   // Return a reference to the node access counts
   inline const std::unordered_map<uint32_t, uint32_t> &
   getNodeAccessCounts() const {
@@ -666,7 +604,6 @@
   inline const std::unordered_map<size_t, float> &
   getEdgeLengthDistribution() const {
     return _edge_length_distribution;
->>>>>>> 7be3dd24
   }
 
   void getIndexSummary() const {
