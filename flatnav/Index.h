--- conflicted
+++ resolved
@@ -632,12 +632,10 @@
 
       visited_set->insert(/* num = */ neighbor_node_id);
 
-<<<<<<< HEAD
       // Increment the counter in the visited map
       std::unique_lock<std::mutex> neighbor_lock(
           _node_links_mutexes[neighbor_node_id]);
       _node_access_counts[neighbor_node_id]++;
-=======
       // _node_access_counts_guard.lock();
       // // Increment the counter in the visited map
       // _node_access_counts[neighbor_node_id]++;
@@ -647,7 +645,6 @@
       auto key = std::make_pair(node, neighbor_node_id);
       _edge_access_counts[key]++;
       _edge_access_counts_guard.unlock();
->>>>>>> 63a0a328
 
       neighbor_lock.unlock();
 
