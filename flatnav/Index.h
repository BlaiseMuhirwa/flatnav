#pragma once

#include <algorithm>
#include <atomic>
#include <cassert>
#include <cereal/access.hpp>
#include <cereal/archives/binary.hpp>
#include <cereal/cereal.hpp>
#include <cereal/types/memory.hpp>
#include <condition_variable>
#include <cstring>
#include <flatnav/DistanceInterface.h>
<<<<<<< HEAD
#include <flatnav/util/ParallelConstructs.h>
=======
#include <flatnav/util/ExplicitSet.h>
#include <flatnav/util/PreprocessorUtils.h>
>>>>>>> b5e9c1a7
#include <flatnav/util/Reordering.h>
#include <flatnav/util/SIMDDistanceSpecializations.h>
#include <flatnav/util/VisitedSetPool.h>
#include <fstream>
#include <limits>
#include <memory>
#include <mutex>
#include <optional>
#include <queue>
#include <thread>
#include <utility>
#include <vector>

namespace flatnav {

// dist_t: A distance function implementing DistanceInterface.
// label_t: A fixed-width data type for the label (meta-data) of each point.
template <typename dist_t, typename label_t> class Index {
  typedef std::pair<float, label_t> dist_label_t;
  // internal node numbering scheme. We might need to change this to uint64_t
  typedef uint32_t node_id_t;
  typedef std::pair<float, node_id_t> dist_node_t;

  // NOTE: by default this is a max-heap. We could make this a min-heap
  // by using std::greater, but we want to use the queue as both a max-heap and
  // min-heap depending on the context.
  typedef std::priority_queue<dist_node_t, std::vector<dist_node_t>>
      PriorityQueue;

  // Large (several GB), pre-allocated block of memory.
  char *_index_memory;

  size_t _M;
  // size of one data point (does not support variable-size data, strings)
  size_t _data_size_bytes;
  // Node consists of: ([data] [M links] [data label]). This layout was chosen
  // after benchmarking - it's slightly more cache-efficient than others.
  size_t _node_size_bytes;
  size_t _max_node_count; // Determines size of internal pre-allocated memory
  size_t _cur_num_nodes;
  std::shared_ptr<DistanceInterface<dist_t>> _distance;
  std::mutex _index_data_guard;

  uint32_t _num_threads;

  // Remembers which nodes we've visited, to avoid re-computing distances.
  VisitedSetPool *_visited_set_pool;
  std::vector<std::mutex> _node_links_mutexes;

  friend class cereal::access;

  template <typename Archive> void serialize(Archive &archive) {
    archive(_M, _data_size_bytes, _node_size_bytes, _max_node_count,
            _cur_num_nodes, *_distance);

<<<<<<< HEAD
    // Serialize the allocated memory for the index & query.
    archive(
        cereal::binary_data(_index_memory, _node_size_bytes * _max_node_count));
  }

public:
=======
  // Constructor for serialization with cereal. Do not use outside of
  // this class.
  Index() = default;

>>>>>>> b5e9c1a7
  /**
   * @brief Construct a new Index object for approximate near neighbor search
   *
   * @param dist                A distance metric for the specific index
   * distance. Options include l2(euclidean) and inner product.
   * @param dataset_size        The maximum number of vectors that can be
   * inserted in the index.
   * @param max_edges_per_node  The maximum number of links per node.
   */
  Index(std::shared_ptr<DistanceInterface<dist_t>> dist, int dataset_size,
        int max_edges_per_node)
      : _M(max_edges_per_node), _max_node_count(dataset_size),
        _cur_num_nodes(0), _distance(dist),
        _num_threads(std::thread::hardware_concurrency()),
        _visited_set_pool(new VisitedSetPool(
            /* initial_pool_size = */ 1,
            /* num_elements = */ dataset_size)),
        _node_links_mutexes(dataset_size) {

    _data_size_bytes = _distance->dataSize();
    _node_size_bytes =
        _data_size_bytes + (sizeof(node_id_t) * _M) + sizeof(label_t);
    size_t index_memory_size = _node_size_bytes * _max_node_count;

    _index_memory = new char[index_memory_size];
  }

  /**
   * @brief Construct a new Index object using a pre-computed outdegree table.
   * The outdegree table is extracted from a Matrix Market file.
   *
   * @param dist              A distance metric for the specific index
   * distance. Options include l2(euclidean) and inner product.
   * @param outdegree_table  A table of outdegrees for each node in the graph.
   * Each vector in the table contains the IDs of the nodes to which it is
   * connected.
   */

  Index(std::shared_ptr<DistanceInterface<dist_t>> dist,
        const std::string &mtx_filename)
      : _cur_num_nodes(0), _distance(dist) {
    auto mtx_graph =
        flatnav::util::loadGraphFromMatrixMarket(mtx_filename.c_str());
    _outdegree_table = std::move(mtx_graph.adjacency_list);
    _max_node_count = _outdegree_table.value().size();
    _M = mtx_graph.max_num_edges;

    _visited_nodes = VisitedSet(_max_node_count);

    _data_size_bytes = _distance->dataSize();
    _node_size_bytes =
        _data_size_bytes + (sizeof(node_id_t) * _M) + sizeof(label_t);
    size_t index_memory_size = _node_size_bytes * _max_node_count;
    _index_memory = new char[index_memory_size];
  }

  ~Index() {
    delete[] _index_memory;
    delete _visited_set_pool;
  }

<<<<<<< HEAD
  /**
   * @brief Add a new vector to the index.
   * Initialization must happen before allocation due to a bug where
   * initializeSearch chooses new_node_id as the initialization
   * since new_node_id has distance 0 (but no links). The search is
   * skipped because the "optimal" node seems to have been found.
   *
   * @param data                 The vector to add.
   * @param label                The label (meta-data) of the vector.
   * @param ef_construction      The search beam width. This is the `ef`
   * parameter in the HNSW paper.
   * @param num_initializations  The number of random initializations to use.
   * This determines the number of nodes to search before adding the new node.
   */
  void addParallel(void *data, std::vector<label_t> &labels,
                   int ef_construction, int num_initializations = 100) {
    if (num_initializations <= 0) {
      throw std::invalid_argument(
          "num_initializations must be greater than 0.");
    }

    uint32_t total_num_nodes = labels.size();
    uint32_t data_dimension = _distance->dimension();

    // Don't spawn any threads if we are only using one.
    if (_num_threads == 1) {
      for (uint32_t row_id = 0; row_id < total_num_nodes; row_id++) {
        void *vector = (float *)data + (row_id * data_dimension);
        label_t label = labels[row_id];
        concurrentAdd(vector, label, ef_construction, num_initializations);
      }
      return;
    }

    flatnav::executeInParallel(
        /* start_index = */ 0, /* end_index = */ total_num_nodes,
        /* num_threads = */ _num_threads, /* function = */
        [&](uint32_t row_index) {
          void *vector = (float *)data + (row_index * data_dimension);
          label_t label = labels[row_index];
          concurrentAdd(vector, label, ef_construction, num_initializations);
        });
  }

  void concurrentAdd(void *data, label_t &label, int ef_construction,
                     int num_initializations) {
=======
  void buildGraphLinks() {
    if (!_outdegree_table.has_value()) {
      throw std::runtime_error("Cannot build graph links without outdegree "
                               "table. Please construct index with outdegree "
                               "table.");
    }

    for (node_id_t node = 0; node < _outdegree_table.value().size(); node++) {
      node_id_t *links = getNodeLinks(node);
      for (int i = 0; i < _M; i++) {
        if (i >= _outdegree_table.value()[node].size()) {
          links[i] = node;
        } else {
          links[i] = _outdegree_table.value()[node][i];
        }
      }
    }
  }

  std::vector<std::vector<uint32_t>> getGraphOutdegreeTable() {
    std::vector<std::vector<uint32_t>> outdegree_table(_cur_num_nodes);
    for (node_id_t node = 0; node < _cur_num_nodes; node++) {
      node_id_t *links = getNodeLinks(node);
      for (int i = 0; i < _M; i++) {
        if (links[i] != node) {
          outdegree_table[node].push_back(links[i]);
        }
      }
    }
    return outdegree_table;
  }

  /**
   * @brief Add a new vector to the index.
   *
   * @param data                 The vector to add.
   * @param label                The label (meta-data) of the vector.
   * @param ef_construction      ef parameter in the HNSW paper.
   * @param num_initializations  Parameter determining how to choose an entry
   * point.
   */
  void add(void *data, label_t &label, int ef_construction,
           int num_initializations = 100) {
    // initialization must happen before alloc due to a bug where
    // initializeSearch chooses new_node_id as the initialization
    // since new_node_id has distance 0 (but no links). The search is
    // skipped because the "optimal" node seems to have been found.
    node_id_t new_node_id;
    node_id_t entry_node = initializeSearch(data, num_initializations);
>>>>>>> b5e9c1a7

    if (_cur_num_nodes >= _max_node_count) {
      throw std::runtime_error("Maximum number of nodes reached. Consider "
                               "increasing the `max_node_count` parameter to "
                               "create a larger index.");
    }
    _index_data_guard.lock();
    auto entry_node = initializeSearch(data, num_initializations);
    node_id_t new_node_id;
    allocateNode(data, label, new_node_id);
    _index_data_guard.unlock();

    if (new_node_id == 0) {
      return;
    }

    auto neighbors = beamSearch(
        /* query = */ data, /* entry_node = */ entry_node,
        /* buffer_size = */ ef_construction);

    selectNeighbors(/* neighbors = */ neighbors);
    connectNeighbors(neighbors, new_node_id);
  }

  /***
   * @brief Search the index for the k nearest neighbors of the query.
   * @param query The query vector.
   * @param K The number of nearest neighbors to return.
   * @param ef_search The search beam width.
   * @param num_initializations The number of random initializations to use.
   */
  std::vector<dist_label_t> search(const void *query, const int K,
                                   int ef_search,
                                   int num_initializations = 100) {
    node_id_t entry_node = initializeSearch(query, num_initializations);
    PriorityQueue neighbors = beamSearch(/* query = */ query,
                                         /* entry_node = */ entry_node,
                                         /* buffer_size = */ ef_search);
    while (neighbors.size() > K) {
      neighbors.pop();
    }
    std::vector<dist_label_t> results;
    results.reserve(K);
    while (neighbors.size() > 0) {
      results.emplace_back(neighbors.top().first,
                           *getNodeLabel(neighbors.top().second));
      neighbors.pop();
    }
    std::sort(results.begin(), results.end(),
              [](const dist_label_t &left, const dist_label_t &right) {
                return left.first < right.first;
              });
    return results;
  }

  // TODO: Add optional argument here for quantized data vector.
  void allocateNode(void *data, label_t &label, uint32_t &new_node_id) {
    if (_cur_num_nodes >= _max_node_count) {
      throw std::runtime_error("Maximum number of nodes reached. Consider "
                               "increasing the `max_node_count` parameter to "
                               "create a larger index.");
    }
    new_node_id = _cur_num_nodes;

    _distance->transformData(/* destination = */ getNodeData(new_node_id),
                             /* src = */ data);
    *(getNodeLabel(_cur_num_nodes)) = label;

    node_id_t *links = getNodeLinks(_cur_num_nodes);
    for (uint32_t i = 0; i < _M; i++) {
      links[i] = _cur_num_nodes;
    }

    _cur_num_nodes++;
  }

  void reorderGOrder(const int window_size = 5) {
    auto outdegree_table = getGraphOutdegreeTable();
    std::vector<node_id_t> P =
        flatnav::gOrder<node_id_t>(outdegree_table, window_size);

    relabel(P);
  }

  void reorderRCM() {
    auto outdegree_table = getGraphOutdegreeTable();
    std::vector<node_id_t> P = flatnav::rcmOrder<node_id_t>(outdegree_table);
    relabel(P);
  }

  static std::unique_ptr<Index<dist_t, label_t>>
  loadIndex(const std::string &filename) {
    std::ifstream stream(filename, std::ios::binary);

    if (!stream.is_open()) {
      throw std::runtime_error("Unable to open file for reading: " + filename);
    }

    cereal::BinaryInputArchive archive(stream);
    std::unique_ptr<Index<dist_t, label_t>> index =
        std::make_unique<Index<dist_t, label_t>>();

    std::shared_ptr<DistanceInterface<dist_t>> dist =
        std::make_shared<dist_t>();

    // 1. Deserialize metadata
    archive(index->_M, index->_data_size_bytes, index->_node_size_bytes,
            index->_max_node_count, index->_cur_num_nodes, *dist);
    index->_visited_set_pool = new VisitedSetPool(
        /* initial_pool_size = */ 1,
        /* num_elements = */ index->_max_node_count);
    index->_distance = dist;
    index->_num_threads = std::thread::hardware_concurrency();
    index->_node_links_mutexes =
        std::vector<std::mutex>(index->_max_node_count);

    // 2. Allocate memory using deserialized metadata
    index->_index_memory =
        new char[index->_node_size_bytes * index->_max_node_count];

    // 3. Deserialize content into allocated memory
    archive(
        cereal::binary_data(index->_index_memory,
                            index->_node_size_bytes * index->_max_node_count));

    return index;
  }

  void saveIndex(const std::string &filename) {
    std::ofstream stream(filename, std::ios::binary);

    if (!stream.is_open()) {
      throw std::runtime_error("Unable to open file for writing: " + filename);
    }

    cereal::BinaryOutputArchive archive(stream);
    archive(*this);
  }

  inline void setNumThreads(uint32_t num_threads) {
    if (!num_threads) {
      _num_threads = std::thread::hardware_concurrency();
      return;
    }
    _num_threads = num_threads;
  }

  inline uint32_t getNumThreads() const { return _num_threads; }

  inline size_t maxEdgesPerNode() const { return _M; }
  inline size_t dataSizeBytes() const { return _data_size_bytes; }

  inline size_t nodeSizeBytes() const { return _node_size_bytes; }

  inline size_t maxNodeCount() const { return _max_node_count; }

  inline size_t currentNumNodes() const { return _cur_num_nodes; }
  inline size_t dataDimension() const { return _distance->dimension(); }

<<<<<<< HEAD
  void printIndexParams() const {
    std::cout << "\nIndex Parameters" << std::endl;
    std::cout << "-----------------------------" << std::endl;
    std::cout << "max_edges_per_node (M): " << _M << std::endl;
    std::cout << "data_size_bytes: " << _data_size_bytes << std::endl;
    std::cout << "node_size_bytes: " << _node_size_bytes << std::endl;
    std::cout << "max_node_count: " << _max_node_count << std::endl;
    std::cout << "cur_num_nodes: " << _cur_num_nodes << std::endl;

    _distance->printParams();
  }

private:
=======
  void getIndexSummary() const {
    std::cout << "\nIndex Parameters\n" << std::flush;
    std::cout << "-----------------------------\n" << std::flush;
    std::cout << "max_edges_per_node (M): " << _M << "\n" << std::flush;
    std::cout << "data_size_bytes: " << _data_size_bytes << "\n" << std::flush;
    std::cout << "node_size_bytes: " << _node_size_bytes << "\n" << std::flush;
    std::cout << "max_node_count: " << _max_node_count << "\n" << std::flush;
    std::cout << "cur_num_nodes: " << _cur_num_nodes << "\n" << std::flush;
    std::cout << "visited_nodes size: " << _visited_nodes.size() << "\n"
              << std::flush;

    _distance->getSummary();
  }

private:
  // internal node numbering scheme. We might need to change this to uint64_t
  typedef uint32_t node_id_t;
  typedef std::pair<float, node_id_t> dist_node_t;

  typedef ExplicitSet VisitedSet;

  // NOTE: by default this is a max-heap. We could make this a min-heap
  // by using std::greater, but we want to use the queue as both a max-heap and
  // min-heap depending on the context.
  typedef std::priority_queue<dist_node_t, std::vector<dist_node_t>>
      PriorityQueue;

  // Large (several GB), pre-allocated block of memory.
  char *_index_memory;

  size_t _M;
  // size of one data point (does not support variable-size data, strings)
  size_t _data_size_bytes;
  // Node consists of: ([data] [M links] [data label]). This layout was chosen
  // after benchmarking - it's slightly more cache-efficient than others.
  size_t _node_size_bytes;
  size_t _max_node_count; // Determines size of internal pre-allocated memory
  size_t _cur_num_nodes;

  std::shared_ptr<DistanceInterface<dist_t>> _distance;

  // Remembers which nodes we've visited, to avoid re-computing distances.
  // Might be a caching problem in beamSearch - needs to be profiled.
  VisitedSet _visited_nodes;
  std::optional<std::vector<std::vector<uint32_t>>> _outdegree_table;

  friend class cereal::access;

  template <typename Archive> void serialize(Archive &archive) {
    archive(_M, _data_size_bytes, _node_size_bytes, _max_node_count,
            _cur_num_nodes, *_distance, _visited_nodes);

    // Serialize the allocated memory for the index & query.
    archive(
        cereal::binary_data(_index_memory, _node_size_bytes * _max_node_count));
  }

>>>>>>> b5e9c1a7
  char *getNodeData(const node_id_t &n) const {
    char *location = _index_memory + (n * _node_size_bytes);
    if (location == nullptr) {
      throw std::runtime_error("getNodeData: pointer to node data is null.");
    }
    return location;
  }

  node_id_t *getNodeLinks(const node_id_t &n) const {
    char *location = _index_memory + (n * _node_size_bytes) + _data_size_bytes;
    return reinterpret_cast<node_id_t *>(location);
  }

  label_t *getNodeLabel(const node_id_t &n) const {
    char *location = _index_memory + (n * _node_size_bytes) + _data_size_bytes +
                     (_M * sizeof(node_id_t));
    return reinterpret_cast<label_t *>(location);
  }

<<<<<<< HEAD
  /**
   * @brief Store the new node in the global data structure. In a
   * multi-threaded setting, the index data guard should be held by the caller
   * with an exclusive lock.
   *
   * @param data The vector to add.
   * @param label The label (meta-data) of the vector.
   * @param new_node_id The id of the new node.
   */
  void allocateNode(void *data, label_t &label, node_id_t &new_node_id) {

    new_node_id = _cur_num_nodes;
    _distance->transformData(
        /* destination = */ (void *)getNodeData(new_node_id),
        /* src = */ data);
    *(getNodeLabel(new_node_id)) = label;

    node_id_t *links = getNodeLinks(new_node_id);
    // Initialize all edges to self
    std::fill_n(links, _M, new_node_id);
    _cur_num_nodes++;
  }

=======
>>>>>>> b5e9c1a7
  inline void swapNodes(node_id_t a, node_id_t b, void *temp_data,
                        node_id_t *temp_links, label_t *temp_label) {

    // stash b in temp
    std::memcpy(temp_data, getNodeData(b), _data_size_bytes);
    std::memcpy(temp_links, getNodeLinks(b), _M * sizeof(node_id_t));
    std::memcpy(temp_label, getNodeLabel(b), sizeof(label_t));

    // place node at a in b
    std::memcpy(getNodeData(b), getNodeData(a), _data_size_bytes);
    std::memcpy(getNodeLinks(b), getNodeLinks(a), _M * sizeof(node_id_t));
    std::memcpy(getNodeLabel(b), getNodeLabel(a), sizeof(label_t));

    // put node b in a
    std::memcpy(getNodeData(a), temp_data, _data_size_bytes);
    std::memcpy(getNodeLinks(a), temp_links, _M * sizeof(node_id_t));
    std::memcpy(getNodeLabel(a), temp_label, sizeof(label_t));
  }

  /**
   * @brief Performs beam search for the nearest neighbors of the query.
   * @TODO: Add `entry_node_dist` argument to this function since we expect to
   * have computed that a priori.
   *
   * @param query               The query vector.
   * @param entry_node          The node to start the search from.
   * @param buffer_size         This is equivalent to `ef_search` in the HNSW
   *
   * @return PriorityQueue
   */
  PriorityQueue beamSearch(const void *query, const node_id_t entry_node,
                           const int buffer_size) {
    PriorityQueue neighbors;
    PriorityQueue candidates;

    auto *visited_set = _visited_set_pool->pollAvailableSet();
    visited_set->clear();

    float dist =
        _distance->distance(/* x = */ query, /* y = */ getNodeData(entry_node),
                            /* asymmetric = */ true);

    float max_dist = dist;
    candidates.emplace(-dist, entry_node);
    neighbors.emplace(dist, entry_node);
    visited_set->insert(entry_node);

    while (!candidates.empty()) {
      dist_node_t d_node = candidates.top();
      if ((-d_node.first) > max_dist) {
        break;
      }
      candidates.pop();

      processCandidateNode(
          /* query = */ query, /* node = */ d_node.second,
          /* max_dist = */ max_dist, /* buffer_size = */ buffer_size,
          /* visited_nodes = */ visited_set,
          /* neighbors = */ neighbors, /* candidates = */ candidates);
    }

    _visited_set_pool->pushVisitedSet(
        /* visited_set = */ visited_set);

    return neighbors;
  }

  void processCandidateNode(const void *query, node_id_t &node, float &max_dist,
                            const int buffer_size, VisitedSet *visited_set,
                            PriorityQueue &neighbors,
                            PriorityQueue &candidates) {
    // Lock all operations on this specific node
    std::unique_lock<std::mutex> lock(_node_links_mutexes[node]);
    float dist = 0.f;

    node_id_t *neighbor_node_links = getNodeLinks(node);
    for (uint32_t i = 0; i < _M; i++) {
      node_id_t neighbor_node_id = neighbor_node_links[i];
      bool neighbor_is_visited =
          visited_set->operator[](/* num = */ neighbor_node_id);

      if (neighbor_is_visited) {
        continue;
      }

      visited_set->insert(/* num = */ neighbor_node_id);
      dist = _distance->distance(/* x = */ query,
                                 /* y = */ getNodeData(neighbor_node_id),
                                 /* asymmetric = */ true);

      if (neighbors.size() < buffer_size || dist < max_dist) {
        candidates.emplace(-dist, neighbor_node_id);
        neighbors.emplace(dist, neighbor_node_id);

        if (neighbors.size() > buffer_size) {
          neighbors.pop();
        }
        if (!neighbors.empty()) {
          max_dist = neighbors.top().first;
        }
      }
    }
  }

  /**
   * @brief Selects neighbors from the PriorityQueue, according to the HNSW
   * heuristic. The neighbors priority queue contains elements sorted by
   * distance where the top element is the furthest neighbor from the query.
   */
  void selectNeighbors(PriorityQueue &neighbors) {
    if (neighbors.size() < _M) {
      return;
    }

    PriorityQueue candidates;
    std::vector<dist_node_t> saved_candidates;
    saved_candidates.reserve(_M);

    while (neighbors.size() > 0) {
      candidates.emplace(-neighbors.top().first, neighbors.top().second);
      neighbors.pop();
    }

    float cur_dist = 0.0;
    while (candidates.size() > 0) {
      if (saved_candidates.size() >= _M) {
        break;
      }
      // Extract the closest element from candidates.
      dist_node_t current_pair = candidates.top();
      candidates.pop();

      bool should_keep_candidate = true;
      for (const dist_node_t &second_pair : saved_candidates) {

        cur_dist =
            _distance->distance(/* x = */ getNodeData(second_pair.second),
                                /* y = */ getNodeData(current_pair.second));

        if (cur_dist < (-current_pair.first)) {
          should_keep_candidate = false;
          break;
        }
      }
      if (should_keep_candidate) {
        // We could do neighbors.emplace except we have to iterate
        // through saved_candidates, and std::priority_queue doesn't
        // support iteration (there is no technical reason why not).
        saved_candidates.push_back(current_pair);
      }
    }
    // TODO: implement my own priority queue, get rid of vector
    // saved_candidates, add directly to neighborqueue earlier.
    for (const dist_node_t &current_pair : saved_candidates) {
      neighbors.emplace(-current_pair.first, current_pair.second);
    }
  }

  void connectNeighbors(PriorityQueue &neighbors, node_id_t new_node_id) {
    // connects neighbors according to the HSNW heuristic

    // Lock all operations on this node
    std::unique_lock<std::mutex> lock(_node_links_mutexes[new_node_id]);

    node_id_t *new_node_links = getNodeLinks(new_node_id);
    int i = 0; // iterates through links for "new_node_id"

    while (neighbors.size() > 0) {
      node_id_t neighbor_node_id = neighbors.top().second;
      // add link to the current new node
      new_node_links[i] = neighbor_node_id;
      // now do the back-connections (a little tricky)

      std::unique_lock<std::mutex> neighbor_lock(
          _node_links_mutexes[neighbor_node_id]);
      node_id_t *neighbor_node_links = getNodeLinks(neighbor_node_id);
      bool is_inserted = false;
      for (size_t j = 0; j < _M; j++) {
        if (neighbor_node_links[j] == neighbor_node_id) {
          // If there is a self-loop, replace the self-loop with
          // the desired link.
          neighbor_node_links[j] = new_node_id;
          is_inserted = true;
          break;
        }
      }
      if (!is_inserted) {
        // now, we may to replace one of the links. This will disconnect
        // the old neighbor and create a directed edge, so we have to be
        // very careful. To ensure we respect the pruning heuristic, we
        // construct a candidate set including the old links AND our new
        // one, then prune this candidate set to get the new neighbors.

        float max_dist =
            _distance->distance(/* x = */ getNodeData(neighbor_node_id),
                                /* y = */ getNodeData(new_node_id));

        PriorityQueue candidates;
        candidates.emplace(max_dist, new_node_id);
        for (size_t j = 0; j < _M; j++) {
          if (neighbor_node_links[j] != neighbor_node_id) {
            auto label = neighbor_node_links[j];
            auto distance =
                _distance->distance(/* x = */ getNodeData(neighbor_node_id),
                                    /* y = */ getNodeData(label));
            candidates.emplace(distance, label);
          }
        }
        selectNeighbors(candidates);
        // connect the pruned set of candidates, including self-loops:
        size_t j = 0;
        while (candidates.size() > 0) { // candidates
          neighbor_node_links[j] = candidates.top().second;
          candidates.pop();
          j++;
        }
        while (j < _M) { // self-loops (unused links)
          neighbor_node_links[j] = neighbor_node_id;
          j++;
        }
      }

      // Unlock the current node we are iterating on
      neighbor_lock.unlock();

      // loop increments:
      i++;
      if (i >= _M) {
        i = _M;
      }
      neighbors.pop();
    }
  }

  /**
   * @brief Selects a node to use as the entry point for a new node.
   * This proceeds in a greedy fashion, by selecting the node with
   * the smallest distance to the query.
   *
   * @param query
   * @param num_initializations
   * @return node_id_t
   */
  inline node_id_t initializeSearch(const void *query,
                                    int num_initializations) {
    // select entry_node from a set of random entry point options
    if (num_initializations <= 0) {
      throw std::invalid_argument(
          "num_initializations must be greater than 0.");
    }

    int step_size = _cur_num_nodes / num_initializations;
    step_size = step_size ? step_size : 1;

    float min_dist = std::numeric_limits<float>::max();
    node_id_t entry_node = 0;

    for (node_id_t node = 0; node < _cur_num_nodes; node += step_size) {
      float dist =
          _distance->distance(/* x = */ query, /* y = */ getNodeData(node),
                              /* asymmetric = */ true);
      if (dist < min_dist) {
        min_dist = dist;
        entry_node = node;
      }
    }
    return entry_node;
  }

  void relabel(const std::vector<node_id_t> &P) {
    // 1. Rewire all of the node connections
    for (node_id_t n = 0; n < _cur_num_nodes; n++) {
      node_id_t *links = getNodeLinks(n);
      for (int m = 0; m < _M; m++) {
        links[m] = P[links[m]];
      }
    }

    // 2. Physically re-layout the nodes (in place)
    char *temp_data = new char[_data_size_bytes];
    node_id_t *temp_links = new node_id_t[_M];
    label_t *temp_label = new label_t;

    auto *visited_set = _visited_set_pool->pollAvailableSet();

    // In this context, is_visited stores which nodes have been relocated
    // (it would be equivalent to name this variable "is_relocated").
    visited_set->clear();

    for (node_id_t n = 0; n < _cur_num_nodes; n++) {
      if (visited_set->operator[](/* num = */ n)) {
        continue;
      }

      node_id_t src = n;
      node_id_t dest = P[src];

      // swap node at src with node at dest
      swapNodes(src, dest, temp_data, temp_links, temp_label);

      // mark src as having been relocated
      visited_set->insert(src);

      // recursively relocate the node from "dest"
      while (!visited_set->operator[](/* num = */ dest)) {
        // mark node as having been relocated
        visited_set->insert(dest);
        // the value of src remains the same. However, dest needs
        // to change because the node located at src was previously
        // located at dest, and must be relocated to P[dest].
        dest = P[dest];

        // swap node at src with node at dest
        swapNodes(src, dest, temp_data, temp_links, temp_label);
      }
    }

    _visited_set_pool->pushVisitedSet(
        /* visited_set = */ visited_set);

    delete[] temp_data;
    delete[] temp_links;
    delete temp_label;
  }
};

} // namespace flatnav<|MERGE_RESOLUTION|>--- conflicted
+++ resolved
@@ -10,12 +10,8 @@
 #include <condition_variable>
 #include <cstring>
 #include <flatnav/DistanceInterface.h>
-<<<<<<< HEAD
 #include <flatnav/util/ParallelConstructs.h>
-=======
-#include <flatnav/util/ExplicitSet.h>
 #include <flatnav/util/PreprocessorUtils.h>
->>>>>>> b5e9c1a7
 #include <flatnav/util/Reordering.h>
 #include <flatnav/util/SIMDDistanceSpecializations.h>
 #include <flatnav/util/VisitedSetPool.h>
@@ -71,19 +67,12 @@
     archive(_M, _data_size_bytes, _node_size_bytes, _max_node_count,
             _cur_num_nodes, *_distance);
 
-<<<<<<< HEAD
     // Serialize the allocated memory for the index & query.
     archive(
         cereal::binary_data(_index_memory, _node_size_bytes * _max_node_count));
   }
 
 public:
-=======
-  // Constructor for serialization with cereal. Do not use outside of
-  // this class.
-  Index() = default;
-
->>>>>>> b5e9c1a7
   /**
    * @brief Construct a new Index object for approximate near neighbor search
    *
@@ -145,7 +134,38 @@
     delete _visited_set_pool;
   }
 
-<<<<<<< HEAD
+  void buildGraphLinks() {
+    if (!_outdegree_table.has_value()) {
+      throw std::runtime_error("Cannot build graph links without outdegree "
+                               "table. Please construct index with outdegree "
+                               "table.");
+    }
+
+    for (node_id_t node = 0; node < _outdegree_table.value().size(); node++) {
+      node_id_t *links = getNodeLinks(node);
+      for (int i = 0; i < _M; i++) {
+        if (i >= _outdegree_table.value()[node].size()) {
+          links[i] = node;
+        } else {
+          links[i] = _outdegree_table.value()[node][i];
+        }
+      }
+    }
+  }
+
+  std::vector<std::vector<uint32_t>> getGraphOutdegreeTable() {
+    std::vector<std::vector<uint32_t>> outdegree_table(_cur_num_nodes);
+    for (node_id_t node = 0; node < _cur_num_nodes; node++) {
+      node_id_t *links = getNodeLinks(node);
+      for (int i = 0; i < _M; i++) {
+        if (links[i] != node) {
+          outdegree_table[node].push_back(links[i]);
+        }
+      }
+    }
+    return outdegree_table;
+  }
+
   /**
    * @brief Add a new vector to the index.
    * Initialization must happen before allocation due to a bug where
@@ -166,7 +186,6 @@
       throw std::invalid_argument(
           "num_initializations must be greater than 0.");
     }
-
     uint32_t total_num_nodes = labels.size();
     uint32_t data_dimension = _distance->dimension();
 
@@ -192,57 +211,6 @@
 
   void concurrentAdd(void *data, label_t &label, int ef_construction,
                      int num_initializations) {
-=======
-  void buildGraphLinks() {
-    if (!_outdegree_table.has_value()) {
-      throw std::runtime_error("Cannot build graph links without outdegree "
-                               "table. Please construct index with outdegree "
-                               "table.");
-    }
-
-    for (node_id_t node = 0; node < _outdegree_table.value().size(); node++) {
-      node_id_t *links = getNodeLinks(node);
-      for (int i = 0; i < _M; i++) {
-        if (i >= _outdegree_table.value()[node].size()) {
-          links[i] = node;
-        } else {
-          links[i] = _outdegree_table.value()[node][i];
-        }
-      }
-    }
-  }
-
-  std::vector<std::vector<uint32_t>> getGraphOutdegreeTable() {
-    std::vector<std::vector<uint32_t>> outdegree_table(_cur_num_nodes);
-    for (node_id_t node = 0; node < _cur_num_nodes; node++) {
-      node_id_t *links = getNodeLinks(node);
-      for (int i = 0; i < _M; i++) {
-        if (links[i] != node) {
-          outdegree_table[node].push_back(links[i]);
-        }
-      }
-    }
-    return outdegree_table;
-  }
-
-  /**
-   * @brief Add a new vector to the index.
-   *
-   * @param data                 The vector to add.
-   * @param label                The label (meta-data) of the vector.
-   * @param ef_construction      ef parameter in the HNSW paper.
-   * @param num_initializations  Parameter determining how to choose an entry
-   * point.
-   */
-  void add(void *data, label_t &label, int ef_construction,
-           int num_initializations = 100) {
-    // initialization must happen before alloc due to a bug where
-    // initializeSearch chooses new_node_id as the initialization
-    // since new_node_id has distance 0 (but no links). The search is
-    // skipped because the "optimal" node seems to have been found.
-    node_id_t new_node_id;
-    node_id_t entry_node = initializeSearch(data, num_initializations);
->>>>>>> b5e9c1a7
 
     if (_cur_num_nodes >= _max_node_count) {
       throw std::runtime_error("Maximum number of nodes reached. Consider "
@@ -402,21 +370,6 @@
   inline size_t currentNumNodes() const { return _cur_num_nodes; }
   inline size_t dataDimension() const { return _distance->dimension(); }
 
-<<<<<<< HEAD
-  void printIndexParams() const {
-    std::cout << "\nIndex Parameters" << std::endl;
-    std::cout << "-----------------------------" << std::endl;
-    std::cout << "max_edges_per_node (M): " << _M << std::endl;
-    std::cout << "data_size_bytes: " << _data_size_bytes << std::endl;
-    std::cout << "node_size_bytes: " << _node_size_bytes << std::endl;
-    std::cout << "max_node_count: " << _max_node_count << std::endl;
-    std::cout << "cur_num_nodes: " << _cur_num_nodes << std::endl;
-
-    _distance->printParams();
-  }
-
-private:
-=======
   void getIndexSummary() const {
     std::cout << "\nIndex Parameters\n" << std::flush;
     std::cout << "-----------------------------\n" << std::flush;
@@ -432,49 +385,6 @@
   }
 
 private:
-  // internal node numbering scheme. We might need to change this to uint64_t
-  typedef uint32_t node_id_t;
-  typedef std::pair<float, node_id_t> dist_node_t;
-
-  typedef ExplicitSet VisitedSet;
-
-  // NOTE: by default this is a max-heap. We could make this a min-heap
-  // by using std::greater, but we want to use the queue as both a max-heap and
-  // min-heap depending on the context.
-  typedef std::priority_queue<dist_node_t, std::vector<dist_node_t>>
-      PriorityQueue;
-
-  // Large (several GB), pre-allocated block of memory.
-  char *_index_memory;
-
-  size_t _M;
-  // size of one data point (does not support variable-size data, strings)
-  size_t _data_size_bytes;
-  // Node consists of: ([data] [M links] [data label]). This layout was chosen
-  // after benchmarking - it's slightly more cache-efficient than others.
-  size_t _node_size_bytes;
-  size_t _max_node_count; // Determines size of internal pre-allocated memory
-  size_t _cur_num_nodes;
-
-  std::shared_ptr<DistanceInterface<dist_t>> _distance;
-
-  // Remembers which nodes we've visited, to avoid re-computing distances.
-  // Might be a caching problem in beamSearch - needs to be profiled.
-  VisitedSet _visited_nodes;
-  std::optional<std::vector<std::vector<uint32_t>>> _outdegree_table;
-
-  friend class cereal::access;
-
-  template <typename Archive> void serialize(Archive &archive) {
-    archive(_M, _data_size_bytes, _node_size_bytes, _max_node_count,
-            _cur_num_nodes, *_distance, _visited_nodes);
-
-    // Serialize the allocated memory for the index & query.
-    archive(
-        cereal::binary_data(_index_memory, _node_size_bytes * _max_node_count));
-  }
-
->>>>>>> b5e9c1a7
   char *getNodeData(const node_id_t &n) const {
     char *location = _index_memory + (n * _node_size_bytes);
     if (location == nullptr) {
@@ -494,7 +404,6 @@
     return reinterpret_cast<label_t *>(location);
   }
 
-<<<<<<< HEAD
   /**
    * @brief Store the new node in the global data structure. In a
    * multi-threaded setting, the index data guard should be held by the caller
@@ -518,8 +427,6 @@
     _cur_num_nodes++;
   }
 
-=======
->>>>>>> b5e9c1a7
   inline void swapNodes(node_id_t a, node_id_t b, void *temp_data,
                         node_id_t *temp_links, label_t *temp_label) {
 
