--- conflicted
+++ resolved
@@ -43,8 +43,8 @@
 Example Usage:
   ./build.sh -t -e -v
 ```
+To build the Python bindings, follow instructions [here](/flatnav_python/README.md). There are also examples for how to use the library to build an index and run queries on top of it [here](/flatnav_python/test_index.py).
 
-<<<<<<< HEAD
 ### Support for SIMD Extensions 
 
 We currently support SIMD extensions for certain platforms as detailed below. 
@@ -53,18 +53,6 @@
 |-----------|--------|---------|-----------------|
 | FP32 Inner product |SSE, AVX, AVX512 | No SIMD support | No SIMD support |
 | FP32 L2 distance |SSE, AVX, AVX512| No SIMD support | No SIMD support |
-
-
-
-### System Requirements
-Currently, we only support MacOS (and partially Ubuntu Linux). Before building Flatnav, you will need the following 
-=======
-To build the Python bindings, follow instructions [here](/flatnav_python/README.md). There are also examples for how to use the library to build an index and run queries on top of it [here](/flatnav_python/test_index.py).
->>>>>>> b5e9c1a7
-
-
-1. `$ cd flatnav`
-2. `$ ./bin/build.sh `
 
 
 ### Datasets from ANN-Benchmarks
