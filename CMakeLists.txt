<<<<<<< HEAD
cmake_minimum_required(VERSION 3.14 FATAL_ERROR)

project(FlatNav CXX)

# print ${PROJECT_SOURCE_DIR} and ${PROJECT_BINARY_DIR}
message(STATUS "PROJECT_SOURCE_DIR: ${PROJECT_SOURCE_DIR}")
message(STATUS "PROJECT_BINARY_DIR: ${PROJECT_BINARY_DIR}")
message(STATUS "CMake CXX Compiler: ${CMAKE_CXX_COMPILER}")

=======
cmake_minimum_required(VERSION 3.10 FATAL_ERROR)

project(FlatNav CXX)

>>>>>>> 2674086f
# Add the parent directory to the include path This allows us to write #include
# <flatnav/...> instead of #include "../flatnav/..."
include_directories(${CMAKE_SOURCE_DIR})

<<<<<<< HEAD
# Include cereal
include_directories(${CMAKE_SOURCE_DIR}/external/cereal/include/)

# set standard to c++17 in order to use std::unique_ptr(c++14) and nested
# namespaces (c++17)
set(CMAKE_CXX_STANDARD 17)

# I added compiler flags for ASan (address sanitizer). It is supposed to be very
# fast, but if we find it slow, we can remove it for good or use compiler
# directives to skip analyzing functions __attribute__((no_sanitize_address)) #
# -openmp \ -L/opt/homebrew/opt/libomp/lib \ -I/opt/homebrew/opt/libomp/include
# \ -lomp \ -fopenmp \ -Xclang \

set(CMAKE_CXX_COMPILER "clang++")

=======
# set standard to c++14 in order to use call to std::make_unique
set(CMAKE_CXX_STANDARD 14)
set(CMAKE_CXX_STANDARD_REQUIRED YES)
>>>>>>> 2674086f
set(CMAKE_CXX_FLAGS
    "${CMAKE_CXX_FLAGS} \
    -Xclang -std=c++17 \
    -Wall -Ofast \
    -DHAVE_CXX0X \
    -DNDEBUG \
    -openmp \
    -L/opt/homebrew/opt/libomp/lib \
    -I/opt/homebrew/opt/libomp/include \
    -lomp \
    -fpic \
    -w \
    -ffast-math \
    -funroll-loops \
    -ftree-vectorize \
    -g \
    -fsanitize=address")

# set(CMAKE_CXX_FLAGS "-std=c++17 \ -Wall \ -Ofast \ -DHAVE_CXX0X \ -DNDEBUG \
# -fPIC \ -w \ -ffast-math \ -funroll-loops \ -ftree-vectorize \ -g \
# -fsanitize=address") -fsanitize=address")

# set(OpenMP_CXX_FLAGS "-fopenmp") set(OpenMP_CXX_LIB_NAMES "omp")
# link_libraries(omp)

include(ExternalProject)
<<<<<<< HEAD
include(FeatureSummary)
=======
>>>>>>> 2674086f
include(FetchContent)

find_package(Git REQUIRED)
# find_package(OpenMP REQUIRED)

option(USE_GIT_PROTOCOL
       "If behind a firewall turn this off to use HTTPS instead." OFF)

option(AVX "Compile scan functions requiring AVX intrinsics" ON)
option(AVX2 "Compile scan functions requiring AVX2 intrinsics" ON)

# All options summary
add_feature_info(AVX AVX "Complile scan functions requiring AVX intrinsics")
add_feature_info(
  AVX2 AVX2
  "Compile scan functions requiring AVX2 intrinsics (enables AVX automatically)"
)
if(AVX2)
  set(AVX ON)
endif()

feature_summary(WHAT ALL)

# Configure options
configure_file("${PROJECT_SOURCE_DIR}/quantization/Config.h.in"
               "${PROJECT_BINARY_DIR}/Config.h")
include_directories("${PROJECT_BINARY_DIR}" "${PROJECT_SOURCE_DIR}")

function(functionInstallExternalCMakeProject ep_name)
  ExternalProject_Get_Property(${ep_name} binary_dir)
  install(SCRIPT ${binary_dir}/cmake_install.cmake)
endfunction()

# TODO(blaise): Remove this old school way of including external libraries via
# ExternalProject_Add. Use FetchContent instead, which is much cleaner
ExternalProject_Add(
  ZLIB
  DEPENDS ""
  GIT_REPOSITORY https://github.com/madler/zlib.git
  GIT_TAG v1.2.11
  SOURCE_DIR ZLIB-source
  BINARY_DIR ZLIB-build
  UPDATE_COMMAND ""
  PATCH_COMMAND ""
  # INSTALL_COMMAND ""
  CMAKE_GENERATOR ${gen}
  CMAKE_ARGS
    -DCMAKE_INSTALL_PREFIX:STRING=${PROJECT_BINARY_DIR}/ep
    -DINSTALL_BIN_DIR:STRING=${PROJECT_BINARY_DIR}/ep/bin
    -DINSTALL_INC_DIR:STRING=${PROJECT_BINARY_DIR}/ep/include
    -DINSTALL_LIB_DIR:STRING=${PROJECT_BINARY_DIR}/ep/lib
    -DINSTALL_MAN_DIR:STRING=${PROJECT_BINARY_DIR}/ep/share/man
    -DINSTALL_PKGCONFIG_DIR:STRING=${PROJECT_BINARY_DIR}/ep/share/pkgconfig
    -DCMAKE_BUILD_TYPE:STRING=Release)
functioninstallexternalcmakeproject(ZLIB)

set(ZLIB_LIB_DEBUG ${PROJECT_BINARY_DIR}/ep/lib/libz.a)
set(ZLIB_LIB_RELEASE ${PROJECT_BINARY_DIR}/ep/lib/libz.a)

ExternalProject_Add(
  CNPY
  DEPENDS ZLIB
  GIT_REPOSITORY https://github.com/sarthakpati/cnpy.git
  # GIT_TAG v1.2.11
  SOURCE_DIR CNPY-source
  BINARY_DIR CNPY-build
  UPDATE_COMMAND ""
  PATCH_COMMAND ""
  # INSTALL_COMMAND ""
  CMAKE_GENERATOR ${gen}
  CMAKE_ARGS -DZLIB_INCLUDE_DIR:STRING=${PROJECT_BINARY_DIR}/ep/include
             -DZLIB_LIBRARY_DEBUG:STRING=${ZLIB_LIB_DEBUG}
             -DZLIB_LIBRARY_RELEASE:STRING=${ZLIB_LIB_RELEASE}
             -DCMAKE_INSTALL_PREFIX:STRING=${PROJECT_BINARY_DIR}/ep
             -DBUILD_SHARED_LIBS:BOOL=${BUILD_SHARED_LIBS}
             -DCMAKE_BUILD_TYPE:STRING=Release)
functioninstallexternalcmakeproject(CNPY)

include_directories(${PROJECT_BINARY_DIR}/ep/include)

set(CNPY_LIB ${PROJECT_BINARY_DIR}/ep/lib/libcnpy.a)

<<<<<<< HEAD
find_package(OpenMP)
if(OpenMP_FOUND)
  message(STATUS "OpenMP Found. Building the Package using the system OpenMP.")
else()
  message(
    "OpenMP Not Found. Building the Package using LLVM's OpenMP. This is slower than the system OpenMP."
  )
endif(OpenMP_FOUND)

# find_package(OpenMP) if(NOT OpenMP_FOUND) message("OpenMP Not Found. Building
# the Package using LLVM's OpenMP.") set(LLVM_OPENMP_VERSION "16.0.0")
# set(LLVM_OPENMP_SOURCE_DIR "${CMAKE_CURRENT_SOURCE_DIR}/external/openmp")

# if(NOT EXISTS ${LLVM_OPENMP_SOURCE_DIR}) message("Downloading
# openmp-${LLVM_OPENMP_VERSION} into ${LLVM_OPENMP_SOURCE_DIR}")
# set(LLVM_OPENMP_DOWNLOAD_URL
# "https://github.com/llvm/llvm-project/releases/download/llvmorg-${LLVM_OPENMP_VERSION}/openmp-${LLVM_OPENMP_VERSION}.src.tar.xz")

# file( DOWNLOAD ${LLVM_OPENMP_DOWNLOAD_URL}
# "${CMAKE_CURRENT_BINARY_DIR}/openmp-${LLVM_OPENMP_VERSION}.tar.bz2" )
# file(ARCHIVE_EXTRACT INPUT
# "${CMAKE_CURRENT_BINARY_DIR}/openmp-${LLVM_OPENMP_VERSION}.tar.bz2"
# DESTINATION ${CMAKE_CURRENT_BINARY_DIR} ) file(RENAME
# "${CMAKE_CURRENT_BINARY_DIR}/openmp-${LLVM_OPENMP_VERSION}.src"
# "${LLVM_OPENMP_SOURCE_DIR}" ) endif() set(OPENMP_STANDALONE_BUILD ON)
# add_subdirectory(${LLVM_OPENMP_SOURCE_DIR} EXCLUDE_FROM_ALL)
# add_library(OpenMP::OpenMP_CXX ALIAS omp)

# else() message(STATUS "OpenMP Found. Building the Package using the system
# OpenMP.") endif(NOT OpenMP_FOUND)

# TODO: Using globbing or some other command that does not require writing down
# every header file
=======
option(BUILD_TESTS "Builds unit and integration tests")
option(BUILD_BENCHMARKS "Builds ANNS Benchmarks")
message(STATUS "Running benchmarks: ${BUILD_BENCHMARKS}")

if(BUILD_BENCHMARKS)
  enable_testing()

  message(STATUS "Running a suite of benchmarks using Google Benchmark")
  set(GOOGLE_BENCHMARK_DIR "${PROJECT_BINARY_DIR}/include/google-benchmark")

  if(NOT EXISTS ${GOOGLE_BENCHMARK_DIR})
    message(STATUS "Downloading google-benchmark to ${GOOGLE_BENCHMARK_DIR}")

    FetchContent_Declare(
      googletest
      GIT_REPOSITORY https://github.com/google/googletest.git
      GIT_TAG main)
    FetchContent_Declare(
      googlebenchmark
      GIT_REPOSITORY https://github.com/google/benchmark.git
      GIT_TAG main) # need main for benchmark::benchmark

    FetchContent_MakeAvailable(googletest googlebenchmark)

  else()
    add_subdirectory(${GOOGLE_BENCHMARK_DIR})
  endif()

  set(YAML_CPP_DIR "${PROJECT_SOURCE_DIR}/external/yaml-cpp")

  # Disable building tests for YAML-CPP
  set(YAML_CPP_BUILD_TESTS
      OFF
      CACHE BOOL "Enable testing" FORCE)
  # Fetch the YAML submodule if it doesn't exist
  if(NOT EXISTS ${YAML_CPP_DIR})
    message(STATUS "Fetching yaml-cpp submodule")
    FetchContent_Declare(
      yamlcpp
      GIT_REPOSITORY https://github.com/jbeder/yaml-cpp.git
      GIT_TAG yaml-cpp-0.6.3)
    FetchContent_MakeAvailable(yamlcpp)
  else()
    add_subdirectory(${YAML_CPP_DIR})
  endif()

endif()

>>>>>>> 2674086f
set(HEADERS
    ${PROJECT_SOURCE_DIR}/flatnav/distances/InnerProductDistance.h
    ${PROJECT_SOURCE_DIR}/flatnav/distances/InnerProductDistanceSpecializations.h
    ${PROJECT_SOURCE_DIR}/flatnav/distances/inner_products_from_hnswlib.h
    ${PROJECT_SOURCE_DIR}/flatnav/distances/SquaredL2Distance.h
    ${PROJECT_SOURCE_DIR}/flatnav/distances/SquaredL2DistanceSpecializations.h
    ${PROJECT_SOURCE_DIR}/flatnav/distances/SQDistance.h
    ${PROJECT_SOURCE_DIR}/flatnav/util/ExplicitSet.h
    ${PROJECT_SOURCE_DIR}/flatnav/util/GorderPriorityQueue.h
    ${PROJECT_SOURCE_DIR}/flatnav/util/reordering.h
    ${PROJECT_SOURCE_DIR}/flatnav/util/verifysimd.h
    ${PROJECT_SOURCE_DIR}/flatnav/DistanceInterface.h
    ${PROJECT_SOURCE_DIR}/flatnav/Index.h
    ${PROJECT_SOURCE_DIR}/quantization/BaseProductQuantization.h
    ${PROJECT_SOURCE_DIR}/quantization/CentroidsGenerator.h
    ${PROJECT_SOURCE_DIR}/quantization/Utils.h)

add_library(FLAT_NAV_LIB STATIC ${PROJECT_SOURCE_DIR}/tools/construct_npy.cpp
                                ${HEADERS})
<<<<<<< HEAD

# add_library(FLAT_NAV_LIB SHARED ${PROJECT_SOURCE_DIR}/tools/construct_npy.cpp
# ${HEADERS}) target_include_directories(FLAT_NAV_LIB PRIVATE
# ${PROJECT_SOURCE_DIR}/external/cereal/include)
=======
>>>>>>> 2674086f
add_dependencies(FLAT_NAV_LIB CNPY)

target_link_libraries(FLAT_NAV_LIB PUBLIC ${CNPY_LIB} OpenMP::OpenMP_CXX)
set_target_properties(FLAT_NAV_LIB PROPERTIES LINKER_LANGUAGE CXX)

<<<<<<< HEAD
option(BUILD_TESTS "Builds all tests" OFF)
option(BUIL_EXAMPLES "Builds examples" OFF)
message(STATUS "Building tests: ${BUILD_TESTS}")
message(STATUS "Building examples: ${BUILD_EXAMPLES}")

if(BUILD_EXAMPLES)
  message(STATUS "Building examples for Flatnav")
  foreach(CONSTRUCT_EXEC index_construction construct_npy query query_npy
                         cereal_tests)
    add_executable(${CONSTRUCT_EXEC}
                   ${PROJECT_SOURCE_DIR}/tools/${CONSTRUCT_EXEC}.cpp ${HEADERS})
    add_dependencies(${CONSTRUCT_EXEC} FLAT_NAV_LIB)
    target_link_libraries(${CONSTRUCT_EXEC} FLAT_NAV_LIB ${CNPY_LIB}
                          ${ZLIB_LIB_RELEASE})
    install(TARGETS ${CONSTRUCT_EXEC} DESTINATION bin)
  endforeach(CONSTRUCT_EXEC)

endif()

if(BUILD_TESTS)
  message(
    STATUS "Building flatnav + quantization unit tests using Google Benchmark")
  set(GOOGLE_TEST_DIR "${PROJECT_BINARY_DIR}/_deps/googletest-src")

  if(NOT EXISTS ${GOOGLE_TEST_DIR})
    message(
      STATUS
        "Downloading googletest to ${PROJECT_BINARY_DIR}/_deps/googletest-src")
  endif()
  # This does not download googletest again if its already available in the
  # CMakeCache file
  FetchContent_Declare(
    googletest
    GIT_REPOSITORY https://github.com/google/googletest.git
    GIT_TAG main)

  FetchContent_MakeAvailable(googletest)

  FetchContent_GetProperties(googletest)
  if(NOT googletest_POPULATED)
    message(STATUS "GoogleTest not populated")
    FetchContent_Populate(googletest)
    add_subdirectory(${googletest_SOURCE_DIR} ${googletest_BINARY_DIR})
  else()
    message(STATUS "GoogleTest already populated")
  endif()

  message(STATUS "googletest_BINARY_DIR: ${googletest_BINARY_DIR}")
  message(STATUS "googletest_SOURCE_DIR: ${googletest_SOURCE_DIR}")

  target_include_directories(FLAT_NAV_LIB
                             PUBLIC ${googletest_SOURCE_DIR}/googletest/include)
  add_subdirectory(${PROJECT_SOURCE_DIR}/flatnav/tests)
  add_subdirectory(${PROJECT_SOURCE_DIR}/quantization/tests)

endif()

get_property(
  dirs
  TARGET FLAT_NAV_LIB
  PROPERTY INCLUDE_DIRECTORIES)
foreach(dir ${dirs})
  message(STATUS "dir='${dir}'")
endforeach()
=======
if(BUILD_BENCHMARKS)
  target_link_libraries(FLAT_NAV_LIB benchmark::benchmark)
  add_executable(run_benchmark ${PROJECT_SOURCE_DIR}/benchmarks/runner.cpp)
  target_link_libraries(run_benchmark benchmark::benchmark yaml-cpp
                        FLAT_NAV_LIB ${CNPY_LIB} ${ZLIB_LIB_RELEASE})
  install(TARGETS run_benchmark DESTINATION BIN)
endif()

foreach(CONSTRUCT_EXEC index_construction construct_npy)
  add_executable(${CONSTRUCT_EXEC}
                 ${PROJECT_SOURCE_DIR}/tools/${CONSTRUCT_EXEC}.cpp ${HEADERS})
  add_dependencies(${CONSTRUCT_EXEC} FLAT_NAV_LIB)
  target_link_libraries(${CONSTRUCT_EXEC} FLAT_NAV_LIB ${CNPY_LIB}
                        ${ZLIB_LIB_RELEASE})
  install(TARGETS ${CONSTRUCT_EXEC} DESTINATION bin)
endforeach(CONSTRUCT_EXEC)
>>>>>>> 2674086f
<|MERGE_RESOLUTION|>--- conflicted
+++ resolved
@@ -1,4 +1,3 @@
-<<<<<<< HEAD
 cmake_minimum_required(VERSION 3.14 FATAL_ERROR)
 
 project(FlatNav CXX)
@@ -8,17 +7,10 @@
 message(STATUS "PROJECT_BINARY_DIR: ${PROJECT_BINARY_DIR}")
 message(STATUS "CMake CXX Compiler: ${CMAKE_CXX_COMPILER}")
 
-=======
-cmake_minimum_required(VERSION 3.10 FATAL_ERROR)
-
-project(FlatNav CXX)
-
->>>>>>> 2674086f
 # Add the parent directory to the include path This allows us to write #include
 # <flatnav/...> instead of #include "../flatnav/..."
 include_directories(${CMAKE_SOURCE_DIR})
 
-<<<<<<< HEAD
 # Include cereal
 include_directories(${CMAKE_SOURCE_DIR}/external/cereal/include/)
 
@@ -34,11 +26,6 @@
 
 set(CMAKE_CXX_COMPILER "clang++")
 
-=======
-# set standard to c++14 in order to use call to std::make_unique
-set(CMAKE_CXX_STANDARD 14)
-set(CMAKE_CXX_STANDARD_REQUIRED YES)
->>>>>>> 2674086f
 set(CMAKE_CXX_FLAGS
     "${CMAKE_CXX_FLAGS} \
     -Xclang -std=c++17 \
@@ -65,10 +52,7 @@
 # link_libraries(omp)
 
 include(ExternalProject)
-<<<<<<< HEAD
 include(FeatureSummary)
-=======
->>>>>>> 2674086f
 include(FetchContent)
 
 find_package(Git REQUIRED)
@@ -151,7 +135,6 @@
 
 set(CNPY_LIB ${PROJECT_BINARY_DIR}/ep/lib/libcnpy.a)
 
-<<<<<<< HEAD
 find_package(OpenMP)
 if(OpenMP_FOUND)
   message(STATUS "OpenMP Found. Building the Package using the system OpenMP.")
@@ -183,12 +166,12 @@
 # else() message(STATUS "OpenMP Found. Building the Package using the system
 # OpenMP.") endif(NOT OpenMP_FOUND)
 
-# TODO: Using globbing or some other command that does not require writing down
-# every header file
-=======
-option(BUILD_TESTS "Builds unit and integration tests")
-option(BUILD_BENCHMARKS "Builds ANNS Benchmarks")
-message(STATUS "Running benchmarks: ${BUILD_BENCHMARKS}")
+option(BUILD_TESTS "Build all tests")
+option(BUIL_EXAMPLES "Build examples")
+option(BUILD_BENCHMARKS "Build ANNS benchmarks")
+message(STATUS "Building tests: ${BUILD_TESTS}")
+message(STATUS "Building examples: ${BUILD_EXAMPLES}")
+message(STATUS "Building benchmarks: ${BUILD_BENCHMARKS}")
 
 if(BUILD_BENCHMARKS)
   enable_testing()
@@ -234,7 +217,8 @@
 
 endif()
 
->>>>>>> 2674086f
+# TODO: Using globbing or some other command that does not require writing down
+# every header file
 set(HEADERS
     ${PROJECT_SOURCE_DIR}/flatnav/distances/InnerProductDistance.h
     ${PROJECT_SOURCE_DIR}/flatnav/distances/InnerProductDistanceSpecializations.h
@@ -254,23 +238,10 @@
 
 add_library(FLAT_NAV_LIB STATIC ${PROJECT_SOURCE_DIR}/tools/construct_npy.cpp
                                 ${HEADERS})
-<<<<<<< HEAD
-
-# add_library(FLAT_NAV_LIB SHARED ${PROJECT_SOURCE_DIR}/tools/construct_npy.cpp
-# ${HEADERS}) target_include_directories(FLAT_NAV_LIB PRIVATE
-# ${PROJECT_SOURCE_DIR}/external/cereal/include)
-=======
->>>>>>> 2674086f
 add_dependencies(FLAT_NAV_LIB CNPY)
 
 target_link_libraries(FLAT_NAV_LIB PUBLIC ${CNPY_LIB} OpenMP::OpenMP_CXX)
 set_target_properties(FLAT_NAV_LIB PROPERTIES LINKER_LANGUAGE CXX)
-
-<<<<<<< HEAD
-option(BUILD_TESTS "Builds all tests" OFF)
-option(BUIL_EXAMPLES "Builds examples" OFF)
-message(STATUS "Building tests: ${BUILD_TESTS}")
-message(STATUS "Building examples: ${BUILD_EXAMPLES}")
 
 if(BUILD_EXAMPLES)
   message(STATUS "Building examples for Flatnav")
@@ -288,7 +259,7 @@
 
 if(BUILD_TESTS)
   message(
-    STATUS "Building flatnav + quantization unit tests using Google Benchmark")
+    STATUS "Building flatnav + quantization unit tests using gtest")
   set(GOOGLE_TEST_DIR "${PROJECT_BINARY_DIR}/_deps/googletest-src")
 
   if(NOT EXISTS ${GOOGLE_TEST_DIR})
@@ -324,14 +295,6 @@
 
 endif()
 
-get_property(
-  dirs
-  TARGET FLAT_NAV_LIB
-  PROPERTY INCLUDE_DIRECTORIES)
-foreach(dir ${dirs})
-  message(STATUS "dir='${dir}'")
-endforeach()
-=======
 if(BUILD_BENCHMARKS)
   target_link_libraries(FLAT_NAV_LIB benchmark::benchmark)
   add_executable(run_benchmark ${PROJECT_SOURCE_DIR}/benchmarks/runner.cpp)
@@ -340,12 +303,20 @@
   install(TARGETS run_benchmark DESTINATION BIN)
 endif()
 
-foreach(CONSTRUCT_EXEC index_construction construct_npy)
-  add_executable(${CONSTRUCT_EXEC}
-                 ${PROJECT_SOURCE_DIR}/tools/${CONSTRUCT_EXEC}.cpp ${HEADERS})
-  add_dependencies(${CONSTRUCT_EXEC} FLAT_NAV_LIB)
-  target_link_libraries(${CONSTRUCT_EXEC} FLAT_NAV_LIB ${CNPY_LIB}
-                        ${ZLIB_LIB_RELEASE})
-  install(TARGETS ${CONSTRUCT_EXEC} DESTINATION bin)
-endforeach(CONSTRUCT_EXEC)
->>>>>>> 2674086f
+# get_property(
+#   dirs
+#   TARGET FLAT_NAV_LIB
+#   PROPERTY INCLUDE_DIRECTORIES)
+# foreach(dir ${dirs})
+#   message(STATUS "dir='${dir}'")
+# endforeach()
+
+
+# foreach(CONSTRUCT_EXEC index_construction construct_npy)
+#   add_executable(${CONSTRUCT_EXEC}
+#                  ${PROJECT_SOURCE_DIR}/tools/${CONSTRUCT_EXEC}.cpp ${HEADERS})
+#   add_dependencies(${CONSTRUCT_EXEC} FLAT_NAV_LIB)
+#   target_link_libraries(${CONSTRUCT_EXEC} FLAT_NAV_LIB ${CNPY_LIB}
+#                         ${ZLIB_LIB_RELEASE})
+#   install(TARGETS ${CONSTRUCT_EXEC} DESTINATION bin)
+# endforeach(CONSTRUCT_EXEC)