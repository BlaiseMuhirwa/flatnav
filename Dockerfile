--- conflicted
+++ resolved
@@ -113,7 +113,6 @@
 ENV FLATNAV_WHEEL=${FLATNAV_PATH}/flatnav_python/dist/*.whl
 
 WORKDIR ${FLATNAV_PATH}/experiments
-<<<<<<< HEAD
 RUN poetry add ${FLATNAV_WHEEL} 
 
 RUN if [ "$INCLUDE_HNSWLIB" = true ] ; then \
@@ -121,9 +120,4 @@
         poetry add ${HNSWLIB_WHEEL}; \
     fi
 
-RUN poetry install --no-root
-=======
-RUN poetry add ${FLATNAV_WHEEL} \
-    && poetry add ${HNSWLIB_WHEEL} \
-    && poetry install --no-root
->>>>>>> 8638b9c9
+RUN poetry install --no-root