#include <algorithm>
#include <flatnav/DistanceInterface.h>
#include <flatnav/Index.h>
#include <flatnav/distances/InnerProductDistance.h>
#include <flatnav/distances/SquaredL2Distance.h>
#include <flatnav/util/ParallelConstructs.h>
#include <iostream>
#include <memory>
#include <optional>
#include <ostream>
#include <pybind11/numpy.h>
#include <pybind11/pybind11.h>
#include <pybind11/stl.h>
#include <string>
#include <thread>
#include <utility>
#include <vector>

using flatnav::DistanceInterface;
using flatnav::Index;
using flatnav::InnerProductDistance;
using flatnav::SquaredL2Distance;

namespace py = pybind11;

template <typename dist_t, typename label_t>
class PyIndex : public std::enable_shared_from_this<PyIndex<dist_t, label_t>> {
  const uint32_t NUM_LOG_STEPS = 10000;

private:
  int _dim;
  label_t _label_id;
  bool _verbose;
  Index<dist_t, label_t> *_index;

public:
  typedef std::pair<py::array_t<float>, py::array_t<label_t>>
      DistancesLabelsPair;

<<<<<<< HEAD
  typedef std::pair<py::array_t<label_t>, py::array_t<float>>
      LabelsDistancesPair;

=======
  // Initialize the index with a pre-constructed index and release the previous
  // index object
>>>>>>> 7be3dd24
  explicit PyIndex(std::unique_ptr<Index<dist_t, label_t>> index)
      : _dim(index->dataDimension()), _label_id(0), _verbose(false),
        _index(index.release()) {

    if (_verbose) {
      _index->getIndexSummary();
    }
  }

<<<<<<< HEAD
  PyIndex(std::unique_ptr<DistanceInterface<dist_t>> &&distance,
          int dataset_size, int max_edges_per_node, bool verbose = false,
          bool collect_stats = false)
=======
  PyIndex(std::shared_ptr<DistanceInterface<dist_t>> distance, int dataset_size,
          int max_edges_per_node, bool verbose = false,
          bool use_random_initialization = false,
          std::optional<size_t> random_seed = std::nullopt)
>>>>>>> 7be3dd24
      : _dim(distance->dimension()), _label_id(0), _verbose(verbose),
        _index(new Index<dist_t, label_t>(
            /* dist = */ std::move(distance),
            /* dataset_size = */ dataset_size,
            /* max_edges_per_node = */ max_edges_per_node,
<<<<<<< HEAD
            /* collect_stats = */ collect_stats)) {
=======
            /* use_random_initialization = */ use_random_initialization,
            /* random_seed = */ random_seed)) {
>>>>>>> 7be3dd24

    if (_verbose) {
      uint64_t total_index_memory = _index->getTotalIndexMemory();
      uint64_t visited_set_allocated_memory =
          _index->visitedSetPoolAllocatedMemory();
      uint64_t mutexes_allocated_memory = _index->mutexesAllocatedMemory();

      auto total_memory = total_index_memory + visited_set_allocated_memory +
                          mutexes_allocated_memory;

      std::cout << "Total allocated index memory: " << total_memory / 1e9
                << " GB \n"
                << std::flush;
      std::cout << "[WARN]: More memory might be allocated due to visited sets "
                   "in multi-threaded environments.\n"
                << std::flush;
      _index->getIndexSummary();
    }
  }

<<<<<<< HEAD
  PyIndex(std::unique_ptr<DistanceInterface<dist_t>> &&distance,
          const std::string &mtx_filename, bool verbose = false,
          bool collect_stats = false)
      : _label_id(0), _verbose(verbose),
        _index(
            new Index<dist_t, label_t>(/* dist = */ std::move(distance),
                                       /* mtx_filename = */ mtx_filename,
                                       /* collect_stats = */ collect_stats)) {
=======
  PyIndex(std::shared_ptr<DistanceInterface<dist_t>> distance,
          const std::string &mtx_filename, bool verbose = false,
          bool use_random_initialization = false,
          std::optional<size_t> random_seed = std::nullopt)
      : _label_id(0), _verbose(verbose),
        _index(new Index<dist_t, label_t>(
            /* dist = */ std::move(distance),
            /* mtx_filename = */ mtx_filename,
            /* use_random_initialization = */ use_random_initialization,
            /* random_seed = */ random_seed)) {
>>>>>>> 7be3dd24
    _dim = _index->dataDimension();
  }

  Index<dist_t, label_t> *getIndex() { return _index; }

  ~PyIndex() { delete _index; }

  uint64_t getQueryDistanceComputations() const {
    auto distance_computations = _index->distanceComputations();
    _index->resetStats();
    return distance_computations;
  }

  static std::shared_ptr<PyIndex<dist_t, label_t>>
  loadIndex(const std::string &filename) {
    auto index = Index<dist_t, label_t>::loadIndex(/* filename = */ filename);
    return std::make_shared<PyIndex<dist_t, label_t>>(std::move(index));
  }

  std::shared_ptr<PyIndex<dist_t, label_t>> allocateNodes(
      const py::array_t<float, py::array::c_style | py::array::forcecast>
          &data) {
    auto num_vectors = data.shape(0);
    auto data_dim = data.shape(1);
    if (data.ndim() != 2 || data_dim != _dim) {
      throw std::invalid_argument("Data has incorrect dimensions.");
    }
    for (size_t vec_index = 0; vec_index < num_vectors; vec_index++) {
      uint32_t new_node_id;

      this->_index->allocateNode(/* data = */ (void *)data.data(vec_index),
                                 /* label = */ _label_id,
                                 /* new_node_id = */ new_node_id);
      _label_id++;
    }
    return this->shared_from_this();
  }

  void
  add(const py::array_t<float, py::array::c_style | py::array::forcecast> &data,
      int ef_construction, int num_initializations = 100,
      py::object labels = py::none()) {
    // py::array_t<float, py::array::c_style | py::array::forcecast> means that
    // the functions expects either a Numpy array of floats or a castable type
    // to that type. If the given type can't be casted, pybind11 will throw an
    // error.

    auto num_vectors = data.shape(0);
    auto data_dim = data.shape(1);
    if (data.ndim() != 2 || data_dim != _dim) {
      throw std::invalid_argument(
          "Data has incorrect dimensions. data.ndim() = "
          "`" +
          std::to_string(data.ndim()) + "` and data_dim = `" +
          std::to_string(data_dim) +
          "`. Expected 2D "
          "array with "
          "dimensions "
          "(num_vectors, "
          "dim).");
    }

    if (labels.is_none()) {
      std::vector<label_t> vec_labels(num_vectors);
      std::iota(vec_labels.begin(), vec_labels.end(), 0);

      {
        // Release python GIL while threads are running
        py::gil_scoped_release gil;
        this->_index->addBatch(
            /* data = */ (void *)data.data(0),
            /* labels = */ vec_labels,
            /* ef_construction = */ ef_construction,
            /* num_initializations = */ num_initializations);
      }
      return;
    }

    // Use the provided labels now
    try {
      auto vec_labels = py::cast<std::vector<label_t>>(labels);
      if (vec_labels.size() != num_vectors) {
        throw std::invalid_argument("Incorrect number of labels.");
      }
      {
        // Relase python GIL while threads are running
        py::gil_scoped_release gil;
        this->_index->addBatch(
            /* data = */ (void *)data.data(0), /* labels = */ vec_labels,
            /* ef_construction = */ ef_construction,
            /* num_initializations = */ num_initializations);
      }
    } catch (const py::cast_error &error) {
      throw std::invalid_argument("Invalid labels provided.");
    }
  }

  DistancesLabelsPair searchSingle(
      const py::array_t<float, py::array::c_style | py::array::forcecast>
          &query,
      int K, int ef_search, int num_initializations = 100) {
    if (query.ndim() != 1 || query.shape(0) != _dim) {
      throw std::invalid_argument("Query has incorrect dimensions.");
    }

    std::vector<std::pair<float, label_t>> top_k = this->_index->search(
        /* query = */ (const void *)query.data(0), /* K = */ K,
        /* ef_search = */ ef_search,
        /* num_initializations = */ num_initializations);

    if (top_k.size() != K) {
      throw std::runtime_error(
          "Search did not return the expected number of results. Expected " +
          std::to_string(K) + " but got " + std::to_string(top_k.size()) + ".");
    }

    label_t *labels = new label_t[K];
    float *distances = new float[K];

    for (size_t i = 0; i < K; i++) {
      distances[i] = top_k[i].first;
      labels[i] = top_k[i].second;
    }

    // Allows to transfer ownership to Python
    py::capsule free_labels_when_done(labels,
                                      [](void *ptr) { delete (label_t *)ptr; });

    py::capsule free_distances_when_done(
        distances, [](void *ptr) { delete (float *)ptr; });

    py::array_t<label_t> labels_array = py::array_t<label_t>(
        {K}, {sizeof(label_t)}, labels, free_labels_when_done);

    py::array_t<float> distances_array = py::array_t<float>(
        {K}, {sizeof(float)}, distances, free_distances_when_done);

    return {distances_array, labels_array};
  }

  DistancesLabelsPair
  search(const py::array_t<float, py::array::c_style | py::array::forcecast>
             &queries,
         int K, int ef_search, int num_initializations = 100) {
    size_t num_queries = queries.shape(0);
    size_t queries_dim = queries.shape(1);

    if (queries.ndim() != 2 || queries_dim != _dim) {
      throw std::invalid_argument("Queries have incorrect dimensions.");
    }

    auto num_threads = _index->getNumThreads();
    label_t *results = new label_t[num_queries * K];
    float *distances = new float[num_queries * K];

    // No need to spawn any threads if we are in a single-threaded environment
    if (num_threads == 1) {
      for (size_t query_index = 0; query_index < num_queries; query_index++) {
        std::vector<std::pair<float, label_t>> top_k = this->_index->search(
            /* query = */ (const void *)queries.data(query_index), /* K = */ K,
            /* ef_search = */ ef_search,
            /* num_initializations = */ num_initializations);

        if (top_k.size() != K) {
          throw std::runtime_error("Search did not return the expected number "
                                   "of results. Expected " +
                                   std::to_string(K) + " but got " +
                                   std::to_string(top_k.size()) + ".");
        }

        for (size_t i = 0; i < top_k.size(); i++) {
          distances[query_index * K + i] = top_k[i].first;
          results[query_index * K + i] = top_k[i].second;
        }
      }
    } else {
      // Parallelize the search
      flatnav::executeInParallel(
          /* start_index = */ 0, /* end_index = */ num_queries,
          /* num_threads = */ num_threads,
          /* function = */ [&](uint32_t row_index) {
            auto *query = (const void *)queries.data(row_index);
            std::vector<std::pair<float, label_t>> top_k = this->_index->search(
                /* query = */ query, /* K = */ K, /* ef_search = */ ef_search,
                /* num_initializations = */ num_initializations);

            for (uint32_t result_id = 0; result_id < K; result_id++) {
              distances[(row_index * K) + result_id] = top_k[result_id].first;
              results[(row_index * K) + result_id] = top_k[result_id].second;
            }
          });
    }

    // Allows to transfer ownership to Python
    py::capsule free_results_when_done(
        results, [](void *ptr) { delete (label_t *)ptr; });
    py::capsule free_distances_when_done(
        distances, [](void *ptr) { delete (float *)ptr; });

    py::array_t<label_t> labels =
        py::array_t<label_t>({num_queries, (size_t)K}, // shape of the array
                             {K * sizeof(label_t), sizeof(label_t)}, // strides
                             results,               // data pointer
                             free_results_when_done // capsule
        );

    py::array_t<float> dists = py::array_t<float>(
        {num_queries, (size_t)K}, {K * sizeof(float), sizeof(float)}, distances,
        free_distances_when_done);

    return {labels, dists};
  }
};

using L2FlatNavIndex = PyIndex<SquaredL2Distance, int>;
using InnerProductFlatNavIndex = PyIndex<InnerProductDistance, int>;

template <typename IndexType>
void bindIndexMethods(
    py::class_<IndexType, std::shared_ptr<IndexType>> &index_class) {
  index_class
      .def(
          "save",
          [](IndexType &index_type, const std::string &filename) {
            auto index = index_type.getIndex();
            index->saveIndex(/* filename = */ filename);
          },
          py::arg("filename"),
          "Save a FlatNav index at the given file location.")
      .def_static("load", &IndexType::loadIndex, py::arg("filename"),
                  "Load a FlatNav index from a given file location")
      .def("add", &IndexType::add, py::arg("data"), py::arg("ef_construction"),
           py::arg("num_initializations") = 100, py::arg("labels") = py::none(),
           "Add vectors(data) to the index with the given `ef_construction` "
           "parameter and optional labels. `ef_construction` determines how "
           "many "
           "vertices are visited while inserting every vector in the "
           "underlying graph structure.")
      .def("allocate_nodes", &IndexType::allocateNodes, py::arg("data"),
           "Allocate nodes in the underlying graph structure for the given "
           "data. Unlike the add method, this method does not construct the "
           "edge connectivity. It only allocates memory for each node in the "
           "grpah. When using this method, you should invoke "
           "`build_graph_links` explicity. NOTE: In most cases you should not "
           "need to use this method.")
      .def("search_single", &IndexType::searchSingle, py::arg("query"),
           py::arg("K"), py::arg("ef_search"),
           py::arg("num_initializations") = 100,
           "Return top `K` closest data points for the given `query`. The "
           "results are returned as a Tuple of distances and label ID's. The "
           "`ef_search` parameter determines how many neighbors are visited "
           "while finding the closest neighbors for the query.")
      .def("get_query_distance_computations",
           &IndexType::getQueryDistanceComputations,
           "Returns the number of distance computations performed during the "
           "last search operation. This method also resets the distance "
           "computations counter.")
      .def("search", &IndexType::search, py::arg("queries"), py::arg("K"),
           py::arg("ef_search"), py::arg("num_initializations") = 100,
           "Return top `K` closest data points for every query in the "
           "provided `queries`. The results are returned as a Tuple of "
           "distances and label ID's. The `ef_search` parameter determines "
           "how "
           "many neighbors are visited while finding the closest neighbors "
           "for every query.")
      .def(
          "get_node_access_counts",
          [](IndexType &index_type) {
            auto index = index_type.getIndex();
            return index->getNodeAccessCounts();
          },
          "Returns a dictionary mapping node ID's to the number of times they "
          "were accessed during the search operation.")
      .def(
          "get_edge_access_counts",
          [](IndexType &index_type) {
            auto index = index_type.getIndex();
            return index->getEdgeAccessCounts();
          },
          "Returns a dictionary mapping edge ID's to the number of times they "
          "were accessed during the search operation.")
      .def(
          "get_edge_length_distribution",
          [](IndexType &index_type) {
            auto index = index_type.getIndex();
            index->computeEdgeLengthDistribution();
            return index->getEdgeLengthDistribution();
          },
          "")
      .def(
          "get_graph_outdegree_table",
          [](IndexType &index_type) -> std::vector<std::vector<uint32_t>> {
            auto index = index_type.getIndex();
            return index->getGraphOutdegreeTable();
          },
          "Returns the outdegree table (adjacency list) representation of "
          "the "
          "underlying graph.")
      .def(
          "build_graph_links",
          [](IndexType &index_type, const std::string &mtx_filename) {
            auto index = index_type.getIndex();
            index->buildGraphLinks(/* mtx_filename = */ mtx_filename);
          },
          py::arg("mtx_filename"),
          "Construct the edge connectivity of the underlying graph. This "
          "method "
          "should be invoked after allocating nodes using the "
          "`allocate_nodes` "
          "method.")
      .def(
          "reorder",
          [](IndexType &index_type,
             const std::vector<std::string> &strategies) {
            auto index = index_type.getIndex();
            // validate the given strategies
            for (auto &strategy : strategies) {
              auto alg = strategy;
              std::transform(alg.begin(), alg.end(), alg.begin(),
                             [](unsigned char c) { return std::tolower(c); });
              if (alg != "gorder" && alg != "rcm") {
                throw std::invalid_argument(
                    "`" + strategy +
                    "` is not a supported graph re-ordering strategy.");
              }
            }
            index->doGraphReordering(strategies);
          },
          py::arg("strategies"),
          "Perform graph re-ordering based on the given sequence of "
          "re-ordering strategies. "
          "Supported re-ordering strategies include `gorder` and `rcm`.")
      .def(
          "set_num_threads",
          [](IndexType &index_type, uint32_t num_threads) {
            auto *index = index_type.getIndex();
            index->setNumThreads(num_threads);
          },
          py::arg("num_threads"),
          "Set the number of threads to use for constructing the graph and/or "
          "performing KNN search.")
      .def_property_readonly(
          "num_threads",
          [](IndexType &index_type) {
            auto *index = index_type.getIndex();
            return index->getNumThreads();
          },
          "Returns the number of threads used for "
          "constructing the graph and/or performing KNN "
          "search.")
      .def_property_readonly(
          "max_edges_per_node",
          [](IndexType &index_type) {
            return index_type.getIndex()->maxEdgesPerNode();
          },
          "Maximum number of edges(links) per node in the underlying NSW "
          "graph "
          "data structure.");
}

template <typename... Args>
py::object createIndex(const std::string &distance_type, int dim,
                       Args &&... args) {
  auto dist_type = distance_type;
  std::transform(dist_type.begin(), dist_type.end(), dist_type.begin(),
                 [](unsigned char c) { return std::tolower(c); });

  if (dist_type == "l2") {
    auto distance = std::make_unique<SquaredL2Distance>(/* dim = */ dim);
    return py::cast(std::make_shared<L2FlatNavIndex>(
        std::move(distance), std::forward<Args>(args)...));
  } else if (dist_type == "angular") {
    auto distance = std::make_unique<InnerProductDistance>(/* dim = */ dim);
    return py::cast(std::make_shared<InnerProductFlatNavIndex>(
        std::move(distance), std::forward<Args>(args)...));
  }
  throw std::invalid_argument("Invalid distance type: `" + dist_type +
                              "` during index construction. Valid options "
                              "include `l2` and `angular`.");
}

void defineIndexSubmodule(py::module_ &index_submodule) {
  index_submodule.def(
      "index_factory",
      [](const std::string &distance_type, int dim, int dataset_size,
         int max_edges_per_node, bool verbose = false,
<<<<<<< HEAD
         bool collect_stats = false) {
        return createIndex(distance_type, dim, dataset_size, max_edges_per_node,
                           verbose, collect_stats);
      },
      py::arg("distance_type"), py::arg("dim"), py::arg("dataset_size"),
      py::arg("max_edges_per_node"), py::arg("verbose") = false,
      py::arg("collect_stats") = false,
=======
         bool use_random_initialization = false,
         std::optional<size_t> random_seed = std::nullopt) {
        return createIndex(distance_type, dim, dataset_size, max_edges_per_node,
                           verbose, use_random_initialization, random_seed);
      },
      py::arg("distance_type"), py::arg("dim"), py::arg("dataset_size"),
      py::arg("max_edges_per_node"), py::arg("verbose") = false,
      py::arg("use_random_initialization") = false,
      py::arg("random_seed") = std::nullopt,
>>>>>>> 7be3dd24
      "Creates a FlatNav index given the corresponding "
      "parameters. The `distance_type` argument determines the "
      "kind of index created (either L2Index or IPIndex)");

<<<<<<< HEAD
=======
  index_submodule.def(
      "index_factory",
      [](const std::string &distance_type, int dim,
         const std::string &mtx_filename, bool verbose = false,
         bool use_random_initialization = false,
         std::optional<size_t> random_seed = std::nullopt) {
        return createIndex(distance_type, dim, mtx_filename, verbose,
                           use_random_initialization, random_seed);
      },
      py::arg("distance_type"), py::arg("dim"), py::arg("mtx_filename"),
      py::arg("verbose") = false, py::arg("use_random_initialization") = false,
      py::arg("random_seed") = std::nullopt,
      "Creates a FlatNav index given the corresponding "
      "parameters. The `distance_type` argument determines the "
      "kind of index created (either L2Index or IPIndex). The "
      "mtx_filename argument is the path to a Matrix Market "
      "file representing the underlying graph's edge connectivity.");

>>>>>>> 7be3dd24
  py::class_<L2FlatNavIndex, std::shared_ptr<L2FlatNavIndex>> l2_index_class(
      index_submodule, "L2Index");
  bindIndexMethods(l2_index_class);

  py::class_<InnerProductFlatNavIndex,
             std::shared_ptr<InnerProductFlatNavIndex>>
      ip_index_class(index_submodule, "IPIndex");
  bindIndexMethods(ip_index_class);
}

PYBIND11_MODULE(flatnav, module) {
  auto index_submodule = module.def_submodule("index");

  defineIndexSubmodule(index_submodule);
}<|MERGE_RESOLUTION|>--- conflicted
+++ resolved
@@ -37,14 +37,11 @@
   typedef std::pair<py::array_t<float>, py::array_t<label_t>>
       DistancesLabelsPair;
 
-<<<<<<< HEAD
   typedef std::pair<py::array_t<label_t>, py::array_t<float>>
       LabelsDistancesPair;
 
-=======
   // Initialize the index with a pre-constructed index and release the previous
   // index object
->>>>>>> 7be3dd24
   explicit PyIndex(std::unique_ptr<Index<dist_t, label_t>> index)
       : _dim(index->dataDimension()), _label_id(0), _verbose(false),
         _index(index.release()) {
@@ -54,27 +51,17 @@
     }
   }
 
-<<<<<<< HEAD
   PyIndex(std::unique_ptr<DistanceInterface<dist_t>> &&distance,
           int dataset_size, int max_edges_per_node, bool verbose = false,
-          bool collect_stats = false)
-=======
-  PyIndex(std::shared_ptr<DistanceInterface<dist_t>> distance, int dataset_size,
-          int max_edges_per_node, bool verbose = false,
-          bool use_random_initialization = false,
-          std::optional<size_t> random_seed = std::nullopt)
->>>>>>> 7be3dd24
+          bool collect_stats = false, bool use_random_initialization = false, std::optional<size_t> random_seed = std::nullopt)
       : _dim(distance->dimension()), _label_id(0), _verbose(verbose),
         _index(new Index<dist_t, label_t>(
             /* dist = */ std::move(distance),
             /* dataset_size = */ dataset_size,
             /* max_edges_per_node = */ max_edges_per_node,
-<<<<<<< HEAD
-            /* collect_stats = */ collect_stats)) {
-=======
+            /* collect_stats = */ collect_stats,
             /* use_random_initialization = */ use_random_initialization,
             /* random_seed = */ random_seed)) {
->>>>>>> 7be3dd24
 
     if (_verbose) {
       uint64_t total_index_memory = _index->getTotalIndexMemory();
@@ -93,30 +80,6 @@
                 << std::flush;
       _index->getIndexSummary();
     }
-  }
-
-<<<<<<< HEAD
-  PyIndex(std::unique_ptr<DistanceInterface<dist_t>> &&distance,
-          const std::string &mtx_filename, bool verbose = false,
-          bool collect_stats = false)
-      : _label_id(0), _verbose(verbose),
-        _index(
-            new Index<dist_t, label_t>(/* dist = */ std::move(distance),
-                                       /* mtx_filename = */ mtx_filename,
-                                       /* collect_stats = */ collect_stats)) {
-=======
-  PyIndex(std::shared_ptr<DistanceInterface<dist_t>> distance,
-          const std::string &mtx_filename, bool verbose = false,
-          bool use_random_initialization = false,
-          std::optional<size_t> random_seed = std::nullopt)
-      : _label_id(0), _verbose(verbose),
-        _index(new Index<dist_t, label_t>(
-            /* dist = */ std::move(distance),
-            /* mtx_filename = */ mtx_filename,
-            /* use_random_initialization = */ use_random_initialization,
-            /* random_seed = */ random_seed)) {
->>>>>>> 7be3dd24
-    _dim = _index->dataDimension();
   }
 
   Index<dist_t, label_t> *getIndex() { return _index; }
@@ -502,50 +465,20 @@
       "index_factory",
       [](const std::string &distance_type, int dim, int dataset_size,
          int max_edges_per_node, bool verbose = false,
-<<<<<<< HEAD
-         bool collect_stats = false) {
+         bool collect_stats = false, bool use_random_initialization = false, std::optional<size_t> random_seed = std::nullopt) {
         return createIndex(distance_type, dim, dataset_size, max_edges_per_node,
-                           verbose, collect_stats);
+                           verbose, collect_stats, use_random_initialization, random_seed);
       },
       py::arg("distance_type"), py::arg("dim"), py::arg("dataset_size"),
       py::arg("max_edges_per_node"), py::arg("verbose") = false,
       py::arg("collect_stats") = false,
-=======
-         bool use_random_initialization = false,
-         std::optional<size_t> random_seed = std::nullopt) {
-        return createIndex(distance_type, dim, dataset_size, max_edges_per_node,
-                           verbose, use_random_initialization, random_seed);
-      },
-      py::arg("distance_type"), py::arg("dim"), py::arg("dataset_size"),
-      py::arg("max_edges_per_node"), py::arg("verbose") = false,
       py::arg("use_random_initialization") = false,
       py::arg("random_seed") = std::nullopt,
->>>>>>> 7be3dd24
+
       "Creates a FlatNav index given the corresponding "
       "parameters. The `distance_type` argument determines the "
       "kind of index created (either L2Index or IPIndex)");
-
-<<<<<<< HEAD
-=======
-  index_submodule.def(
-      "index_factory",
-      [](const std::string &distance_type, int dim,
-         const std::string &mtx_filename, bool verbose = false,
-         bool use_random_initialization = false,
-         std::optional<size_t> random_seed = std::nullopt) {
-        return createIndex(distance_type, dim, mtx_filename, verbose,
-                           use_random_initialization, random_seed);
-      },
-      py::arg("distance_type"), py::arg("dim"), py::arg("mtx_filename"),
-      py::arg("verbose") = false, py::arg("use_random_initialization") = false,
-      py::arg("random_seed") = std::nullopt,
-      "Creates a FlatNav index given the corresponding "
-      "parameters. The `distance_type` argument determines the "
-      "kind of index created (either L2Index or IPIndex). The "
-      "mtx_filename argument is the path to a Matrix Market "
-      "file representing the underlying graph's edge connectivity.");
-
->>>>>>> 7be3dd24
+  
   py::class_<L2FlatNavIndex, std::shared_ptr<L2FlatNavIndex>> l2_index_class(
       index_submodule, "L2Index");
   bindIndexMethods(l2_index_class);
