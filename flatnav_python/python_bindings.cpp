#include <algorithm>
#include <flatnav/DistanceInterface.h>
#include <flatnav/Index.h>
#include <flatnav/distances/InnerProductDistance.h>
#include <flatnav/distances/SquaredL2Distance.h>
#include <flatnav/util/ParallelConstructs.h>
#include <iostream>
#include <memory>
#include <optional>
#include <ostream>
#include <pybind11/numpy.h>
#include <pybind11/pybind11.h>
#include <pybind11/stl.h>
#include <string>
#include <thread>
#include <utility>
#include <vector>

using flatnav::DistanceInterface;
using flatnav::Index;
using flatnav::InnerProductDistance;
using flatnav::SquaredL2Distance;

namespace py = pybind11;

template <typename dist_t, typename label_t>
class PyIndex : public std::enable_shared_from_this<PyIndex<dist_t, label_t>> {
  const uint32_t NUM_LOG_STEPS = 10000;

private:
  int _dim;
  label_t _label_id;
  bool _verbose;
  Index<dist_t, label_t> *_index;

public:
  typedef std::pair<py::array_t<float>, py::array_t<label_t>>
      DistancesLabelsPair;

  typedef std::pair<py::array_t<label_t>, py::array_t<float>>
      LabelsDistancesPair;

  // Initialize the index with a pre-constructed index and release the previous
  // index object
  explicit PyIndex(std::unique_ptr<Index<dist_t, label_t>> index)
      : _dim(index->dataDimension()), _label_id(0), _verbose(false),
        _index(index.release()) {

    if (_verbose) {
      _index->getIndexSummary();
    }
  }

  PyIndex(std::unique_ptr<DistanceInterface<dist_t>> &&distance,
          int dataset_size, int max_edges_per_node, bool verbose = false,
          bool collect_stats = false, bool use_random_initialization = false,
          std::optional<size_t> random_seed = std::nullopt)
      : _dim(distance->dimension()), _label_id(0), _verbose(verbose),
        _index(new Index<dist_t, label_t>(
            /* dist = */ std::move(distance),
            /* dataset_size = */ dataset_size,
            /* max_edges_per_node = */ max_edges_per_node,
            /* collect_stats = */ collect_stats,
            /* use_random_initialization = */ use_random_initialization,
            /* random_seed = */ random_seed)) {

    if (_verbose) {
      uint64_t total_index_memory = _index->getTotalIndexMemory();
      uint64_t visited_set_allocated_memory =
          _index->visitedSetPoolAllocatedMemory();
      uint64_t mutexes_allocated_memory = _index->mutexesAllocatedMemory();

      auto total_memory = total_index_memory + visited_set_allocated_memory +
                          mutexes_allocated_memory;

      std::cout << "Total allocated index memory: " << total_memory / 1e9
                << " GB \n"
                << std::flush;
      std::cout << "[WARN]: More memory might be allocated due to visited sets "
                   "in multi-threaded environments.\n"
                << std::flush;
      _index->getIndexSummary();
    }
  }

  Index<dist_t, label_t> *getIndex() { return _index; }

  ~PyIndex() { delete _index; }

  uint64_t getQueryDistanceComputations() const {
    auto distance_computations = _index->distanceComputations();
    _index->resetStats();
    return distance_computations;
  }

  static std::shared_ptr<PyIndex<dist_t, label_t>>
  loadIndex(const std::string &filename) {
    auto index = Index<dist_t, label_t>::loadIndex(/* filename = */ filename);
    return std::make_shared<PyIndex<dist_t, label_t>>(std::move(index));
  }

  std::shared_ptr<PyIndex<dist_t, label_t>> allocateNodes(
      const py::array_t<float, py::array::c_style | py::array::forcecast>
          &data) {
    auto num_vectors = data.shape(0);
    auto data_dim = data.shape(1);
    if (data.ndim() != 2 || data_dim != _dim) {
      throw std::invalid_argument("Data has incorrect dimensions.");
    }
    for (size_t vec_index = 0; vec_index < num_vectors; vec_index++) {
      uint32_t new_node_id;

      this->_index->allocateNode(/* data = */ (void *)data.data(vec_index),
                                 /* label = */ _label_id,
                                 /* new_node_id = */ new_node_id);
      _label_id++;
    }
    return this->shared_from_this();
  }

  void
  add(const py::array_t<float, py::array::c_style | py::array::forcecast> &data,
      int ef_construction, int num_initializations = 100,
      py::object labels = py::none()) {
    // py::array_t<float, py::array::c_style | py::array::forcecast> means that
    // the functions expects either a Numpy array of floats or a castable type
    // to that type. If the given type can't be casted, pybind11 will throw an
    // error.

    auto num_vectors = data.shape(0);
    auto data_dim = data.shape(1);
    if (data.ndim() != 2 || data_dim != _dim) {
      throw std::invalid_argument(
          "Data has incorrect dimensions. data.ndim() = "
          "`" +
          std::to_string(data.ndim()) + "` and data_dim = `" +
          std::to_string(data_dim) +
          "`. Expected 2D "
          "array with "
          "dimensions "
          "(num_vectors, "
          "dim).");
    }

    if (labels.is_none()) {
      std::vector<label_t> vec_labels(num_vectors);
      std::iota(vec_labels.begin(), vec_labels.end(), 0);

      {
        // Release python GIL while threads are running
        py::gil_scoped_release gil;
        this->_index->addBatch(
            /* data = */ (void *)data.data(0),
            /* labels = */ vec_labels,
            /* ef_construction = */ ef_construction,
            /* num_initializations = */ num_initializations);
      }
      return;
    }

    // Use the provided labels now
    try {
      auto vec_labels = py::cast<std::vector<label_t>>(labels);
      if (vec_labels.size() != num_vectors) {
        throw std::invalid_argument("Incorrect number of labels.");
      }
      {
        // Relase python GIL while threads are running
        py::gil_scoped_release gil;
        this->_index->addBatch(
            /* data = */ (void *)data.data(0), /* labels = */ vec_labels,
            /* ef_construction = */ ef_construction,
            /* num_initializations = */ num_initializations);
      }
    } catch (const py::cast_error &error) {
      throw std::invalid_argument("Invalid labels provided.");
    }
  }

  DistancesLabelsPair searchSingle(
      const py::array_t<float, py::array::c_style | py::array::forcecast>
          &query,
      int K, int ef_search, int num_initializations = 100) {
    if (query.ndim() != 1 || query.shape(0) != _dim) {
      throw std::invalid_argument("Query has incorrect dimensions.");
    }

    std::vector<std::pair<float, label_t>> top_k = this->_index->search(
        /* query = */ (const void *)query.data(0), /* K = */ K,
        /* ef_search = */ ef_search,
        /* num_initializations = */ num_initializations);

    // if (top_k.size() != K) {
    //   throw std::runtime_error(
    //       "Search did not return the expected number of results. Expected " +
    //       std::to_string(K) + " but got " + std::to_string(top_k.size()) +
    //       ".");
    // }

    label_t *labels = new label_t[K];
    float *distances = new float[K];

    for (size_t i = 0; i < K; i++) {
      distances[i] = top_k[i].first;
      labels[i] = top_k[i].second;
    }

    // Allows to transfer ownership to Python
    py::capsule free_labels_when_done(labels,
                                      [](void *ptr) { delete (label_t *)ptr; });

    py::capsule free_distances_when_done(
        distances, [](void *ptr) { delete (float *)ptr; });

    py::array_t<label_t> labels_array = py::array_t<label_t>(
        {K}, {sizeof(label_t)}, labels, free_labels_when_done);

    py::array_t<float> distances_array = py::array_t<float>(
        {K}, {sizeof(float)}, distances, free_distances_when_done);

    return {distances_array, labels_array};
  }

  DistancesLabelsPair
  search(const py::array_t<float, py::array::c_style | py::array::forcecast>
             &queries,
         int K, int ef_search, int num_initializations = 100) {
    size_t num_queries = queries.shape(0);
    size_t queries_dim = queries.shape(1);

    if (queries.ndim() != 2 || queries_dim != _dim) {
      throw std::invalid_argument("Queries have incorrect dimensions.");
    }

    auto num_threads = _index->getNumThreads();
    label_t *results = new label_t[num_queries * K];
    float *distances = new float[num_queries * K];

    // No need to spawn any threads if we are in a single-threaded environment
    if (num_threads == 1) {
      for (size_t query_index = 0; query_index < num_queries; query_index++) {
        std::vector<std::pair<float, label_t>> top_k = this->_index->search(
            /* query = */ (const void *)queries.data(query_index), /* K = */ K,
            /* ef_search = */ ef_search,
            /* num_initializations = */ num_initializations);

        if (top_k.size() != K) {
          throw std::runtime_error("Search did not return the expected number "
                                   "of results. Expected " +
                                   std::to_string(K) + " but got " +
                                   std::to_string(top_k.size()) + ".");
        }

        for (size_t i = 0; i < top_k.size(); i++) {
          distances[query_index * K + i] = top_k[i].first;
          results[query_index * K + i] = top_k[i].second;
        }
      }
    } else {
      // Parallelize the search
      flatnav::executeInParallel(
          /* start_index = */ 0, /* end_index = */ num_queries,
          /* num_threads = */ num_threads,
          /* function = */ [&](uint32_t row_index) {
            auto *query = (const void *)queries.data(row_index);
            std::vector<std::pair<float, label_t>> top_k = this->_index->search(
                /* query = */ query, /* K = */ K, /* ef_search = */ ef_search,
                /* num_initializations = */ num_initializations);

            for (uint32_t result_id = 0; result_id < K; result_id++) {
              distances[(row_index * K) + result_id] = top_k[result_id].first;
              results[(row_index * K) + result_id] = top_k[result_id].second;
            }
          });
    }

    // Allows to transfer ownership to Python
    py::capsule free_results_when_done(
        results, [](void *ptr) { delete (label_t *)ptr; });
    py::capsule free_distances_when_done(
        distances, [](void *ptr) { delete (float *)ptr; });

    py::array_t<label_t> labels =
        py::array_t<label_t>({num_queries, (size_t)K}, // shape of the array
                             {K * sizeof(label_t), sizeof(label_t)}, // strides
                             results,               // data pointer
                             free_results_when_done // capsule
        );

    py::array_t<float> dists = py::array_t<float>(
        {num_queries, (size_t)K}, {K * sizeof(float), sizeof(float)}, distances,
        free_distances_when_done);

    return {labels, dists};
  }
};

using L2FlatNavIndex = PyIndex<SquaredL2Distance, int>;
using InnerProductFlatNavIndex = PyIndex<InnerProductDistance, int>;

static const char *ADD_DOCSTRING = R"pbdoc(
Add vectors(data) to the index with the given `ef_construction` parameter and optional labels. 
`ef_construction` determines how many vertices are visited while inserting every vector in 
the underlying graph structure.
Args:
    data (np.ndarray): The data to add to the index.
    ef_construction (int): The number of vertices to visit while inserting every vector in the graph.
    num_initializations (int, optional): The number of initializations to perform. Defaults to 100.
    labels (Optional[np.ndarray], optional): The labels for the data. Defaults to None.
Returns:
    None
)pbdoc";

static const char *ALLOCATE_NODES_DOCSTRING = R"pbdoc(
Allocate nodes in the underlying graph structure for the given data. Unlike the add method, 
this method does not construct the edge connectivity. It only allocates memory for each node 
in the graph. When using this method, you should invoke `build_graph_links` explicity. 
```NOTE```: In most cases you should not need to use this method.
Args:
    data (np.ndarray): The data to add to the index.
Returns:
    None
)pbdoc";

static const char *SEARCH_SINGLE_DOCSTRING = R"pbdoc(
Return top `K` closest data points for the given `query`. The results are returned as a Tuple of 
distances and label ID's. The `ef_search` parameter determines how many neighbors are visited 
while finding the closest neighbors for the query.

Args:
    query (np.ndarray): The query vector.
    K (int): The number of neighbors to return.
    ef_search (int): The number of neighbors to visit while finding the closest neighbors for the query.
    num_initializations (int, optional): The number of initializations to perform. Defaults to 100.
Returns:
    Tuple[np.ndarray, np.ndarray]: The distances and label ID's of the closest neighbors.
)pbdoc";

static const char *SEARCH_DOCSTRING = R"pbdoc(
This is a batched version of the `search_single` method.
Return top `K` closest data points for every query in the provided `queries`. The results are returned as a Tuple of
distances and label ID's. The `ef_search` parameter determines how many neighbors are visited while finding the closest neighbors
for every query.

Args:
    queries (np.ndarray): The query vectors.
    K (int): The number of neighbors to return.
    ef_search (int): The number of neighbors to visit while finding the closest neighbors for every query.
    num_initializations (int, optional): The number of initializations to perform. Defaults to 100.
Returns:
    Tuple[np.ndarray, np.ndarray]: The distances and label ID's of the closest neighbors.
)pbdoc";

static const char *GET_GRAPH_OUTDEGREE_TABLE_DOCSTRING = R"pbdoc(
Returns the outdegree table (adjacency list) representation of the underlying graph.
Returns:
    List[List[int]]: The outdegree table.
)pbdoc";

static const char *BUILD_GRAPH_LINKS_DOCSTRING = R"pbdoc(
Construct the edge connectivity of the underlying graph. This method should be invoked after 
allocating nodes using the `allocate_nodes` method.
Args:
    mtx_filename (str): The filename of the matrix file.

Returns:
    None
)pbdoc";

static const char *REORDER_DOCSTRING = R"pbdoc(
Perform graph re-ordering based on the given sequence of re-ordering strategies.
Supported re-ordering strategies include `gorder` and `rcm`.
Reference: 
  1. Graph Reordering for Cache-Efficient Near Neighbor Search: https://arxiv.org/pdf/2104.03221
Args:
    strategies (List[str]): The sequence of re-ordering strategies.
Returns:
    None
)pbdoc";

static const char *SET_NUM_THREADS_DOCSTRING = R"pbdoc(
Set the number of threads to use for constructing the graph and/or performing KNN search.
Args:
    num_threads (int): The number of threads to use.
Returns:
    None
)pbdoc";

static const char *NUM_THREADS_DOCSTRING = R"pbdoc(
Returns the number of threads used for constructing the graph and/or performing KNN search.
Returns:
    int: The number of threads.
)pbdoc";

static const char *MAX_EDGES_PER_NODE_DOCSTRING = R"pbdoc(
Maximum number of edges(links) per node in the underlying NSW graph data structure.
Returns:
    int: The maximum number of edges per node.
)pbdoc";

static const char *SAVE_DOCSTRING = R"pbdoc(
Save a FlatNav index at the given file location.
Args:
    filename (str): The file location to save the index.
Returns:
    None
)pbdoc";

static const char *LOAD_DOCSTRING = R"pbdoc(
Load a FlatNav index from a given file location.
Args:
    filename (str): The file location to load the index from.
Returns:
    Union[L2Inde, IPIndex]: The loaded index.
)pbdoc";

static const char *GET_QUERY_DISTANCE_COMPUTATIONS_DOCSTRING = R"pbdoc(
Returns the number of distance computations performed during the last search operation. 
This method also resets the distance computations counter.
Returns:
    int: The number of distance computations.
)pbdoc";

static const char *CONSTRUCTOR_DOCSTRING = R"pbdoc(
Constructs a an in-memory index with the parameters.
Args:
    distance_type (str): The type of distance metric to use ('l2' for Euclidean, 'angular' for inner product).
    dim (int): The number of dimensions in the dataset.
    dataset_size (int): The number of vectors in the dataset.
    max_edges_per_node (int): The maximum number of edges per node in the graph.
    verbose (bool, optional): Enables verbose output. Defaults to False.
    collect_stats (bool, optional): Collects performance statistics. Defaults to False.

Returns:
    Union[L2Index, IPIndex]: The constructed index.
)pbdoc";

template <typename IndexType>
void bindIndexMethods(
    py::class_<IndexType, std::shared_ptr<IndexType>> &index_class) {
  index_class
      .def(
          "save",
          [](IndexType &index_type, const std::string &filename) {
            auto index = index_type.getIndex();
            index->saveIndex(/* filename = */ filename);
          },
          py::arg("filename"), SAVE_DOCSTRING)
      .def_static("load", &IndexType::loadIndex, py::arg("filename"),
                  LOAD_DOCSTRING)
      .def("add", &IndexType::add, py::arg("data"), py::arg("ef_construction"),
           py::arg("num_initializations") = 100, py::arg("labels") = py::none(),
           ADD_DOCSTRING)
      .def("allocate_nodes", &IndexType::allocateNodes, py::arg("data"),
           ALLOCATE_NODES_DOCSTRING)
      .def("search_single", &IndexType::searchSingle, py::arg("query"),
           py::arg("K"), py::arg("ef_search"),
           py::arg("num_initializations") = 100, SEARCH_SINGLE_DOCSTRING)
      .def("get_query_distance_computations",
           &IndexType::getQueryDistanceComputations,
           GET_QUERY_DISTANCE_COMPUTATIONS_DOCSTRING)
      .def("search", &IndexType::search, py::arg("queries"), py::arg("K"),
           py::arg("ef_search"), py::arg("num_initializations") = 100,
           SEARCH_DOCSTRING)
      .def(
          "get_node_access_counts",
          [](IndexType &index_type) {
            auto index = index_type.getIndex();
            return index->getNodeAccessCounts();
          },
          "Returns a dictionary mapping node ID's to the number of times they "
          "were accessed during the search operation.")
      .def(
          "reprune_graph",
          [](IndexType &index_type, const std::vector<uint32_t> &hub_nodes,
             float alpha) {
            auto index = index_type.getIndex();
            index->rePruneGraph(hub_nodes, alpha);
          },
          py::arg("hub_nodes"), py::arg("alpha"),
          "Re-prune the graph by removing edges from the hub nodes."
          "The `hub_nodes` parameter is a list of node ID's "
          "that are considered as hub nodes. The `alpha` parameter determines "
          "the fraction of edges to remove from the hub nodes.")
      .def(
          "reset_node_access_distribution",
          [](IndexType &index_type) {
            auto index = index_type.getIndex();
            index->resetNodeAccessDistribution();
          },
          "Reset the node access distribution.")
      .def(
          "get_edge_length_distribution_for_nodes",
          [](IndexType &index_type, const std::vector<uint32_t> &node_ids) {
            auto index = index_type.getIndex();
            return index->computeEdgeLengthDistributionForNodes(node_ids);
          },
          py::arg("node_ids"),
          "Returns the edge length distribution for the given list of node "
          "ID's.")
      .def(
          "get_edge_length_distribution",
          [](IndexType &index_type) {
            auto index = index_type.getIndex();
            index->computeEdgeLengthDistribution();
            return index->getEdgeLengthDistribution();
          },
          "")
      .def(
          "get_graph_outdegree_table",
          [](IndexType &index_type) -> std::vector<std::vector<uint32_t>> {
            auto index = index_type.getIndex();
            return index->getGraphOutdegreeTable();
          },
          GET_GRAPH_OUTDEGREE_TABLE_DOCSTRING)
      .def(
          "build_graph_links",
          [](IndexType &index_type, const std::string &mtx_filename) {
            auto index = index_type.getIndex();
            index->buildGraphLinks(/* mtx_filename = */ mtx_filename);
          },
          py::arg("mtx_filename"), BUILD_GRAPH_LINKS_DOCSTRING)
      .def(
          "reorder",
          [](IndexType &index_type,
             const std::vector<std::string> &strategies) {
            auto index = index_type.getIndex();
            // validate the given strategies
            for (auto &strategy : strategies) {
              auto alg = strategy;
              std::transform(alg.begin(), alg.end(), alg.begin(),
                             [](unsigned char c) { return std::tolower(c); });
              if (alg != "gorder" && alg != "rcm") {
                throw std::invalid_argument(
                    "`" + strategy +
                    "` is not a supported graph re-ordering strategy.");
              }
            }
            index->doGraphReordering(strategies);
          },
          py::arg("strategies"), REORDER_DOCSTRING)
      .def(
          "set_num_threads",
          [](IndexType &index_type, uint32_t num_threads) {
            auto *index = index_type.getIndex();
            index->setNumThreads(num_threads);
          },
          py::arg("num_threads"), SET_NUM_THREADS_DOCSTRING)
      .def_property_readonly(
          "num_threads",
          [](IndexType &index_type) {
            auto *index = index_type.getIndex();
            return index->getNumThreads();
          },
          NUM_THREADS_DOCSTRING)
      .def_property_readonly(
          "max_edges_per_node",
          [](IndexType &index_type) {
            return index_type.getIndex()->maxEdgesPerNode();
          },
          MAX_EDGES_PER_NODE_DOCSTRING);
}

template <typename... Args>
py::object createIndex(const std::string &distance_type, int dim,
                       Args &&...args) {
  auto dist_type = distance_type;
  std::transform(dist_type.begin(), dist_type.end(), dist_type.begin(),
                 [](unsigned char c) { return std::tolower(c); });

  if (dist_type == "l2") {
    auto distance = std::make_unique<SquaredL2Distance>(/* dim = */ dim);
    return py::cast(std::make_shared<L2FlatNavIndex>(
        std::move(distance), std::forward<Args>(args)...));
  } else if (dist_type == "angular") {
    auto distance = std::make_unique<InnerProductDistance>(/* dim = */ dim);
    return py::cast(std::make_shared<InnerProductFlatNavIndex>(
        std::move(distance), std::forward<Args>(args)...));
  }
  throw std::invalid_argument("Invalid distance type: `" + dist_type +
                              "` during index construction. Valid options "
                              "include `l2` and `angular`.");
}

void defineIndexSubmodule(py::module_ &index_submodule) {
  index_submodule.def(
      "index_factory",
      [](const std::string &distance_type, int dim, int dataset_size,
         int max_edges_per_node, bool verbose = false,
         bool collect_stats = false, bool use_random_initialization = false,
         std::optional<size_t> random_seed = std::nullopt) {
        return createIndex(distance_type, dim, dataset_size, max_edges_per_node,
                           verbose, collect_stats, use_random_initialization,
                           random_seed);
      },
      py::arg("distance_type"), py::arg("dim"), py::arg("dataset_size"),
      py::arg("max_edges_per_node"), py::arg("verbose") = false,
<<<<<<< HEAD
      py::arg("collect_stats") = false,
      py::arg("use_random_initialization") = false,
      py::arg("random_seed") = std::nullopt,

      "Creates a FlatNav index given the corresponding "
      "parameters. The `distance_type` argument determines the "
      "kind of index created (either L2Index or IPIndex)");
=======
      py::arg("collect_stats") = false, CONSTRUCTOR_DOCSTRING);
>>>>>>> 6f2f3300

  py::class_<L2FlatNavIndex, std::shared_ptr<L2FlatNavIndex>> l2_index_class(
      index_submodule, "L2Index");
  bindIndexMethods(l2_index_class);

  py::class_<InnerProductFlatNavIndex,
             std::shared_ptr<InnerProductFlatNavIndex>>
      ip_index_class(index_submodule, "IPIndex");
  bindIndexMethods(ip_index_class);
}

PYBIND11_MODULE(flatnav, module) {
  auto index_submodule = module.def_submodule("index");

  defineIndexSubmodule(index_submodule);
}<|MERGE_RESOLUTION|>--- conflicted
+++ resolved
@@ -430,6 +430,8 @@
     max_edges_per_node (int): The maximum number of edges per node in the graph.
     verbose (bool, optional): Enables verbose output. Defaults to False.
     collect_stats (bool, optional): Collects performance statistics. Defaults to False.
+    use_random_initialization (bool, optional): Use random initialization. Defaults to False.
+    random_seed (Optional[int], optional): The random seed to use. Defaults to None.
 
 Returns:
     Union[L2Index, IPIndex]: The constructed index.
@@ -595,17 +597,8 @@
       },
       py::arg("distance_type"), py::arg("dim"), py::arg("dataset_size"),
       py::arg("max_edges_per_node"), py::arg("verbose") = false,
-<<<<<<< HEAD
       py::arg("collect_stats") = false,
-      py::arg("use_random_initialization") = false,
-      py::arg("random_seed") = std::nullopt,
-
-      "Creates a FlatNav index given the corresponding "
-      "parameters. The `distance_type` argument determines the "
-      "kind of index created (either L2Index or IPIndex)");
-=======
-      py::arg("collect_stats") = false, CONSTRUCTOR_DOCSTRING);
->>>>>>> 6f2f3300
+      py::arg("use_random_initialization") = false, CONSTRUCTOR_DOCSTRING);
 
   py::class_<L2FlatNavIndex, std::shared_ptr<L2FlatNavIndex>> l2_index_class(
       index_submodule, "L2Index");
