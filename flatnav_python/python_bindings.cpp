#include <algorithm>
#include <flatnav/DistanceInterface.h>
#include <flatnav/Index.h>
#include <flatnav/distances/InnerProductDistance.h>
#include <flatnav/distances/SquaredL2Distance.h>
#include <flatnav/util/ParallelConstructs.h>
#include <iostream>
#include <memory>
#include <ostream>
#include <pybind11/numpy.h>
#include <pybind11/pybind11.h>
#include <pybind11/stl.h>
#include <string>
#include <thread>
#include <utility>
#include <vector>

using flatnav::DistanceInterface;
using flatnav::Index;
using flatnav::InnerProductDistance;
using flatnav::SquaredL2Distance;

namespace py = pybind11;

template <typename dist_t, typename label_t>
class PyIndex : public std::enable_shared_from_this<PyIndex<dist_t, label_t>> {
  const uint32_t NUM_LOG_STEPS = 10000;

private:
  int _dim;
  label_t _label_id;
  bool _verbose;
  Index<dist_t, label_t> *_index;

public:
  typedef std::pair<py::array_t<float>, py::array_t<label_t>>
      DistancesLabelsPair;

  explicit PyIndex(std::unique_ptr<Index<dist_t, label_t>> index)
      : _dim(index->dataDimension()), _label_id(0), _verbose(false),
        _index(index.release()) {

    if (_verbose) {
      _index->getIndexSummary();
    }
  }

  PyIndex(std::unique_ptr<DistanceInterface<dist_t>> &&distance,
          int dataset_size, int max_edges_per_node, bool verbose = false,
          bool collect_stats = false)
      : _dim(distance->dimension()), _label_id(0), _verbose(verbose),
        _index(new Index<dist_t, label_t>(
            /* dist = */ std::move(distance),
            /* dataset_size = */ dataset_size,
            /* max_edges_per_node = */ max_edges_per_node,
            /* collect_stats = */ collect_stats)) {

    if (_verbose) {
      uint64_t total_index_memory = _index->getTotalIndexMemory();
      uint64_t visited_set_allocated_memory =
          _index->visitedSetPoolAllocatedMemory();
      uint64_t mutexes_allocated_memory = _index->mutexesAllocatedMemory();

      auto total_memory = total_index_memory + visited_set_allocated_memory +
                          mutexes_allocated_memory;

      std::cout << "Total allocated index memory: " << total_memory / 1e9
                << " GB \n"
                << std::flush;
      std::cout << "[WARN]: More memory might be allocated due to visited sets "
                   "in multi-threaded environments.\n"
                << std::flush;
      _index->getIndexSummary();
    }
  }

  PyIndex(std::unique_ptr<DistanceInterface<dist_t>> &&distance,
          const std::string &mtx_filename, bool verbose = false,
          bool collect_stats = false)
      : _label_id(0), _verbose(verbose),
        _index(
            new Index<dist_t, label_t>(/* dist = */ std::move(distance),
                                       /* mtx_filename = */ mtx_filename,
                                       /* collect_stats = */ collect_stats)) {
    _dim = _index->dataDimension();
  }

  Index<dist_t, label_t> *getIndex() { return _index; }

  ~PyIndex() { delete _index; }

  uint64_t getQueryDistanceComputations() const {
    auto distance_computations = _index->distanceComputations();
    _index->resetStats();
    return distance_computations;
  }

  static std::shared_ptr<PyIndex<dist_t, label_t>>
  loadIndex(const std::string &filename) {
    auto index = Index<dist_t, label_t>::loadIndex(/* filename = */ filename);
    return std::make_shared<PyIndex<dist_t, label_t>>(std::move(index));
  }

  std::shared_ptr<PyIndex<dist_t, label_t>> allocateNodes(
      const py::array_t<float, py::array::c_style | py::array::forcecast>
          &data) {
    auto num_vectors = data.shape(0);
    auto data_dim = data.shape(1);
    if (data.ndim() != 2 || data_dim != _dim) {
      throw std::invalid_argument("Data has incorrect dimensions.");
    }
    for (size_t vec_index = 0; vec_index < num_vectors; vec_index++) {
      uint32_t new_node_id;

      this->_index->allocateNode(/* data = */ (void *)data.data(vec_index),
                                 /* label = */ _label_id,
                                 /* new_node_id = */ new_node_id);
      _label_id++;
    }
    return this->shared_from_this();
  }

  void
  add(const py::array_t<float, py::array::c_style | py::array::forcecast> &data,
      int ef_construction, int num_initializations = 100,
      py::object labels = py::none()) {
    // py::array_t<float, py::array::c_style | py::array::forcecast> means that
    // the functions expects either a Numpy array of floats or a castable type
    // to that type. If the given type can't be casted, pybind11 will throw an
    // error.

    auto num_vectors = data.shape(0);
    auto data_dim = data.shape(1);
    if (data.ndim() != 2 || data_dim != _dim) {
      throw std::invalid_argument(
          "Data has incorrect dimensions. data.ndim() = "
          "`" +
          std::to_string(data.ndim()) + "` and data_dim = `" +
          std::to_string(data_dim) +
          "`. Expected 2D "
          "array with "
          "dimensions "
          "(num_vectors, "
          "dim).");
    }

    if (labels.is_none()) {
      std::vector<label_t> vec_labels(num_vectors);
      std::iota(vec_labels.begin(), vec_labels.end(), 0);

      {
        // Release python GIL while threads are running
        py::gil_scoped_release gil;
        this->_index->addBatch(
            /* data = */ (void *)data.data(0),
            /* labels = */ vec_labels,
            /* ef_construction = */ ef_construction,
            /* num_initializations = */ num_initializations);
      }
      return;
    }

    // Use the provided labels now
    try {
      auto vec_labels = py::cast<std::vector<label_t>>(labels);
      if (vec_labels.size() != num_vectors) {
        throw std::invalid_argument("Incorrect number of labels.");
      }
      {
        // Relase python GIL while threads are running
        py::gil_scoped_release gil;
        this->_index->addBatch(
            /* data = */ (void *)data.data(0), /* labels = */ vec_labels,
            /* ef_construction = */ ef_construction,
            /* num_initializations = */ num_initializations);
      }
    } catch (const py::cast_error &error) {
      throw std::invalid_argument("Invalid labels provided.");
    }
  }

  DistancesLabelsPair searchSingle(
      const py::array_t<float, py::array::c_style | py::array::forcecast>
          &query,
      int K, int ef_search, int num_initializations = 100) {
    if (query.ndim() != 1 || query.shape(0) != _dim) {
      throw std::invalid_argument("Query has incorrect dimensions.");
    }

    std::vector<std::pair<float, label_t>> top_k = this->_index->search(
        /* query = */ (const void *)query.data(0), /* K = */ K,
        /* ef_search = */ ef_search,
        /* num_initializations = */ num_initializations);

    if (top_k.size() != K) {
      throw std::runtime_error(
          "Search did not return the expected number of results. Expected " +
          std::to_string(K) + " but got " + std::to_string(top_k.size()) + ".");
    }

    label_t *labels = new label_t[K];
    float *distances = new float[K];

    for (size_t i = 0; i < K; i++) {
      distances[i] = top_k[i].first;
      labels[i] = top_k[i].second;
    }

    // Allows to transfer ownership to Python
    py::capsule free_labels_when_done(labels,
                                      [](void *ptr) { delete (label_t *)ptr; });

    py::capsule free_distances_when_done(
        distances, [](void *ptr) { delete (float *)ptr; });

    py::array_t<label_t> labels_array = py::array_t<label_t>(
        {K}, {sizeof(label_t)}, labels, free_labels_when_done);

    py::array_t<float> distances_array = py::array_t<float>(
        {K}, {sizeof(float)}, distances, free_distances_when_done);

    return {distances_array, labels_array};
  }

  DistancesLabelsPair
  search(const py::array_t<float, py::array::c_style | py::array::forcecast>
             &queries,
         int K, int ef_search, int num_initializations = 100) {
    size_t num_queries = queries.shape(0);
    size_t queries_dim = queries.shape(1);

    if (queries.ndim() != 2 || queries_dim != _dim) {
      throw std::invalid_argument("Queries have incorrect dimensions.");
    }

    auto num_threads = _index->getNumThreads();
    label_t *results = new label_t[num_queries * K];
    float *distances = new float[num_queries * K];

    // No need to spawn any threads if we are in a single-threaded environment
    if (num_threads == 1) {
      for (size_t query_index = 0; query_index < num_queries; query_index++) {
        std::vector<std::pair<float, label_t>> top_k = this->_index->search(
            /* query = */ (const void *)queries.data(query_index), /* K = */ K,
            /* ef_search = */ ef_search,
            /* num_initializations = */ num_initializations);

        if (top_k.size() != K) {
          throw std::runtime_error("Search did not return the expected number "
                                   "of results. Expected " +
                                   std::to_string(K) + " but got " +
                                   std::to_string(top_k.size()) + ".");
        }

        for (size_t i = 0; i < top_k.size(); i++) {
          distances[query_index * K + i] = top_k[i].first;
          results[query_index * K + i] = top_k[i].second;
        }
      }
    } else {
      // Parallelize the search
      flatnav::executeInParallel(
          /* start_index = */ 0, /* end_index = */ num_queries,
          /* num_threads = */ num_threads,
          /* function = */ [&](uint32_t row_index) {
            auto *query = (const void *)queries.data(row_index);
            std::vector<std::pair<float, label_t>> top_k = this->_index->search(
                /* query = */ query, /* K = */ K, /* ef_search = */ ef_search,
                /* num_initializations = */ num_initializations);

            for (uint32_t result_id = 0; result_id < K; result_id++) {
              distances[(row_index * K) + result_id] = top_k[result_id].first;
              results[(row_index * K) + result_id] = top_k[result_id].second;
            }
          });
    }

    // Allows to transfer ownership to Python
    py::capsule free_results_when_done(
        results, [](void *ptr) { delete (label_t *)ptr; });
    py::capsule free_distances_when_done(
        distances, [](void *ptr) { delete (float *)ptr; });

    py::array_t<label_t> labels =
        py::array_t<label_t>({num_queries, (size_t)K}, // shape of the array
                             {K * sizeof(label_t), sizeof(label_t)}, // strides
                             results,               // data pointer
                             free_results_when_done // capsule
        );

    py::array_t<float> dists = py::array_t<float>(
        {num_queries, (size_t)K}, {K * sizeof(float), sizeof(float)}, distances,
        free_distances_when_done);

    return {dists, labels};
  }
};

using L2FlatNavIndex = PyIndex<SquaredL2Distance, int>;
using InnerProductFlatNavIndex = PyIndex<InnerProductDistance, int>;

template <typename IndexType>
void bindIndexMethods(
    py::class_<IndexType, std::shared_ptr<IndexType>> &index_class) {
  index_class
      .def(
          "save",
          [](IndexType &index_type, const std::string &filename) {
            auto index = index_type.getIndex();
            index->saveIndex(/* filename = */ filename);
          },
          py::arg("filename"),
          "Save a FlatNav index at the given file location.")
      .def_static("load", &IndexType::loadIndex, py::arg("filename"),
                  "Load a FlatNav index from a given file location")
      .def("add", &IndexType::add, py::arg("data"), py::arg("ef_construction"),
           py::arg("num_initializations") = 100, py::arg("labels") = py::none(),
           "Add vectors(data) to the index with the given `ef_construction` "
           "parameter and optional labels. `ef_construction` determines how "
           "many "
           "vertices are visited while inserting every vector in the "
           "underlying graph structure.")
      .def("allocate_nodes", &IndexType::allocateNodes, py::arg("data"),
           "Allocate nodes in the underlying graph structure for the given "
           "data. Unlike the add method, this method does not construct the "
           "edge connectivity. It only allocates memory for each node in the "
           "grpah. When using this method, you should invoke "
           "`build_graph_links` explicity. NOTE: In most cases you should not "
           "need to use this method.")
      .def("search_single", &IndexType::searchSingle, py::arg("query"),
           py::arg("K"), py::arg("ef_search"),
           py::arg("num_initializations") = 100,
           "Return top `K` closest data points for the given `query`. The "
           "results are returned as a Tuple of distances and label ID's. The "
           "`ef_search` parameter determines how many neighbors are visited "
           "while finding the closest neighbors for the query.")
      .def("get_query_distance_computations",
           &IndexType::getQueryDistanceComputations,
           "Returns the number of distance computations performed during the "
           "last search operation. This method also resets the distance "
           "computations counter.")
      .def("search", &IndexType::search, py::arg("queries"), py::arg("K"),
           py::arg("ef_search"), py::arg("num_initializations") = 100,
           "Return top `K` closest data points for every query in the "
           "provided `queries`. The results are returned as a Tuple of "
           "distances and label ID's. The `ef_search` parameter determines "
           "how "
           "many neighbors are visited while finding the closest neighbors "
           "for every query.")
      .def(
          "get_graph_outdegree_table",
          [](IndexType &index_type) -> std::vector<std::vector<uint32_t>> {
            auto index = index_type.getIndex();
            return index->getGraphOutdegreeTable();
          },
          "Returns the outdegree table (adjacency list) representation of "
          "the "
          "underlying graph.")
      .def(
          "build_graph_links",
          [](IndexType &index_type, const std::string &mtx_filename) {
            auto index = index_type.getIndex();
            index->buildGraphLinks(/* mtx_filename = */ mtx_filename);
          },
          py::arg("mtx_filename"),
          "Construct the edge connectivity of the underlying graph. This "
          "method "
          "should be invoked after allocating nodes using the "
          "`allocate_nodes` "
          "method.")
      .def(
          "reorder",
          [](IndexType &index_type,
             const std::vector<std::string> &strategies) {
            auto index = index_type.getIndex();
            // validate the given strategies
            for (auto &strategy : strategies) {
              auto alg = strategy;
              std::transform(alg.begin(), alg.end(), alg.begin(),
                             [](unsigned char c) { return std::tolower(c); });
              if (alg != "gorder" && alg != "rcm") {
                throw std::invalid_argument(
                    "`" + strategy +
                    "` is not a supported graph re-ordering strategy.");
              }
            }
            index->doGraphReordering(strategies);
          },
          py::arg("strategies"),
          "Perform graph re-ordering based on the given sequence of "
          "re-ordering strategies. "
          "Supported re-ordering strategies include `gorder` and `rcm`.")
      .def(
          "set_num_threads",
          [](IndexType &index_type, uint32_t num_threads) {
            auto *index = index_type.getIndex();
            index->setNumThreads(num_threads);
          },
          py::arg("num_threads"),
          "Set the number of threads to use for constructing the graph and/or "
          "performing KNN search.")
      .def_property_readonly(
          "num_threads",
          [](IndexType &index_type) {
            auto *index = index_type.getIndex();
            return index->getNumThreads();
          },
          "Returns the number of threads used for "
          "constructing the graph and/or performing KNN "
          "search.")
      .def_property_readonly(
          "max_edges_per_node",
          [](IndexType &index_type) {
            return index_type.getIndex()->maxEdgesPerNode();
          },
          "Maximum number of edges(links) per node in the underlying NSW "
          "graph "
          "data structure.");
}

template <typename... Args>
py::object createIndex(const std::string &distance_type, int dim,
                       Args &&...args) {
  auto dist_type = distance_type;
  std::transform(dist_type.begin(), dist_type.end(), dist_type.begin(),
                 [](unsigned char c) { return std::tolower(c); });

  if (dist_type == "l2") {
    auto distance = std::make_unique<SquaredL2Distance>(/* dim = */ dim);
    return py::cast(std::make_shared<L2FlatNavIndex>(
        std::move(distance), std::forward<Args>(args)...));
  } else if (dist_type == "angular") {
    auto distance = std::make_unique<InnerProductDistance>(/* dim = */ dim);
    return py::cast(std::make_shared<InnerProductFlatNavIndex>(
        std::move(distance), std::forward<Args>(args)...));
  }
  throw std::invalid_argument("Invalid distance type: `" + dist_type +
                              "` during index construction. Valid options "
                              "include `l2` and `angular`.");
}

void defineIndexSubmodule(py::module_ &index_submodule) {
  index_submodule.def(
      "index_factory",
      [](const std::string &distance_type, int dim, int dataset_size,
         int max_edges_per_node, bool verbose = false,
         bool collect_stats = false) {
        return createIndex(distance_type, dim, dataset_size, max_edges_per_node,
                           verbose, collect_stats);
      },
      py::arg("distance_type"), py::arg("dim"), py::arg("dataset_size"),
      py::arg("max_edges_per_node"), py::arg("verbose") = false,
      py::arg("collect_stats") = false,
      R"pbdoc(Creates a FlatNav index with the specified number of dimensions and dataset size.
        The distance_type argument determines the kind of index created (either L2Index or IPIndex).

      Args:
        distance_type (str): The type of distance metric to use ('l2' for Euclidean, 'angular' for inner product).
        dim (int): The number of dimensions in the dataset.
        dataset_size (str): The number of vectors in the dataset.
        max_edges_per_node (str): The maximum number of edges per node in the graph.
        verbose (bool, optional): Enables verbose output.
        collect_stats (bool, optional): Collects performance statistics. Currently, this is the number of distance computations.

      Returns:
        An object representing the FlatNav index.
      )pbdoc"
    );

<<<<<<< HEAD
  index_submodule.def(
      "index_factory",
      [](const std::string &distance_type, int dim,
         const std::string &mtx_filename, bool verbose = false,
         bool collect_stats = false) {
        return createIndex(distance_type, dim, mtx_filename, verbose,
                           collect_stats);
      },
      py::arg("distance_type"), py::arg("dim"), py::arg("mtx_filename"),
      py::arg("verbose") = false, py::arg("collect_stats") = false,
      R"pbdoc(
        Creates a FlatNav index from a Matrix Market file representing the graph’s edge connectivity.
        The distance_type argument determines the kind of index created (either L2Index or IPIndex).
        
      Args:
        distance_type (str): The type of distance metric to use ('l2' for Euclidean, 'angular' for inner product).
        dim (int): The number of dimensions in the dataset.
        mtx_filename (str): The path to the Matrix Market file representing the graph's edge connectivity.
        verbose (bool, optional): Enables verbose output.
        collect_stats (bool, optional): Collects performance statistics. Currently, this is the number of distance computations.

      Returns:
        An object representing the FlatNav index.
      )pbdoc"
    );

=======
>>>>>>> f99c3809
  py::class_<L2FlatNavIndex, std::shared_ptr<L2FlatNavIndex>> l2_index_class(
      index_submodule, "L2Index");
  bindIndexMethods(l2_index_class);

  py::class_<InnerProductFlatNavIndex,
             std::shared_ptr<InnerProductFlatNavIndex>>
      ip_index_class(index_submodule, "IPIndex");
  bindIndexMethods(ip_index_class);
}

PYBIND11_MODULE(flatnav, module) {
  auto index_submodule = module.def_submodule("index");

  defineIndexSubmodule(index_submodule);
}<|MERGE_RESOLUTION|>--- conflicted
+++ resolved
@@ -467,35 +467,6 @@
       )pbdoc"
     );
 
-<<<<<<< HEAD
-  index_submodule.def(
-      "index_factory",
-      [](const std::string &distance_type, int dim,
-         const std::string &mtx_filename, bool verbose = false,
-         bool collect_stats = false) {
-        return createIndex(distance_type, dim, mtx_filename, verbose,
-                           collect_stats);
-      },
-      py::arg("distance_type"), py::arg("dim"), py::arg("mtx_filename"),
-      py::arg("verbose") = false, py::arg("collect_stats") = false,
-      R"pbdoc(
-        Creates a FlatNav index from a Matrix Market file representing the graph’s edge connectivity.
-        The distance_type argument determines the kind of index created (either L2Index or IPIndex).
-        
-      Args:
-        distance_type (str): The type of distance metric to use ('l2' for Euclidean, 'angular' for inner product).
-        dim (int): The number of dimensions in the dataset.
-        mtx_filename (str): The path to the Matrix Market file representing the graph's edge connectivity.
-        verbose (bool, optional): Enables verbose output.
-        collect_stats (bool, optional): Collects performance statistics. Currently, this is the number of distance computations.
-
-      Returns:
-        An object representing the FlatNav index.
-      )pbdoc"
-    );
-
-=======
->>>>>>> f99c3809
   py::class_<L2FlatNavIndex, std::shared_ptr<L2FlatNavIndex>> l2_index_class(
       index_submodule, "L2Index");
   bindIndexMethods(l2_index_class);
