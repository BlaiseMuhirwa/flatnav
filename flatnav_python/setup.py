import os
from pybind11.setup_helpers import Pybind11Extension, build_ext
from setuptools import setup
import sys, subprocess

__version__ = "0.0.1"

CURRENT_DIR = os.getcwd()
SOURCE_PATH = os.path.join(CURRENT_DIR, "python_bindings.cpp")


class UnsupportedPlatformError(Exception):
    pass


def simd_extension_supported(extension: str) -> bool:
    """
    Check if the CPU supports a given SIMD extension.
    """
    if sys.platform in ["linux", "linux2"]:
        command = "cat /proc/cpuinfo"
    elif sys.platform == "darwin":
        command = "/usr/sbin/sysctl -n machdep.cpu.features"
    else:
        raise UnsupportedPlatformError(f"Unsupported platform: {sys.platform}")
    
    try:
        output = subprocess.check_output(command, shell=True)
        # Using .lower() to make the output case-insensitive since on MacOS the output
        # is in uppercase
        decoded_output = output.decode().lower()
        return extension in decoded_output
    except Exception:
        return False



INCLUDE_DIRS = [
    os.path.join(CURRENT_DIR, ".."),
    os.path.join(CURRENT_DIR, "..", "external", "cereal", "include"),
]
EXTRA_LINK_ARGS = []

if sys.platform == "darwin":
    omp_flag = "-Xclang -fopenmp"
    INCLUDE_DIRS.extend(["/opt/homebrew/opt/libomp/include"])
    EXTRA_LINK_ARGS.extend(["-lomp", "-L/opt/homebrew/opt/libomp/lib"])
elif sys.platform in ["linux", "linux2"]:
    omp_flag = "-fopenmp"
    EXTRA_LINK_ARGS.extend(["-fopenmp"])


EXTRA_COMPILE_ARGS = [
    omp_flag,  # Enable OpenMP
    "-Ofast",  # Use the fastest optimization
    "-fpic",  # Position-independent code
    "-w",  # Suppress all warnings (note: this overrides -Wall)
    "-ffast-math",  # Enable fast math optimizations
    "-funroll-loops",  # Unroll loops
]

# We don't include SIMD flags if the NO_SIMD_VECTORIZATION variable is set to 1
no_simd_vectorization = int(os.environ.get("NO_SIMD_VECTORIZATION", "0"))

if not no_simd_vectorization:
<<<<<<< HEAD
    SIMD_EXTENSIONS = ["sse", "sse3", "avx", "avx512f", "avx512bw"]
=======
    SIMD_EXTENSIONS = ["sse", "sse3", "avx", "avx512f"]
>>>>>>> 24f1999b
    found_single_extension = False
    for extension in SIMD_EXTENSIONS:
        if simd_extension_supported(extension=extension):
            EXTRA_COMPILE_ARGS.append(f"-m{extension}")
            found_single_extension = True

    if not found_single_extension:
        # We've found that ftree-vectorize (auto-vectorization) is good in general
        # but it does slow down SIMD extensions considerably. So, we only enable it
        # if we haven't found any SIMD extensions.
        # Reference: https://llvm.org/docs/Vectorizers.html
        EXTRA_COMPILE_ARGS.append("-ftree-vectorize")


ext_modules = [
    Pybind11Extension(
        "flatnav",
        [SOURCE_PATH],
        define_macros=[("VERSION_INFO", __version__)],
        cxx_std=17,
        include_dirs=INCLUDE_DIRS,
        extra_compile_args=EXTRA_COMPILE_ARGS,
        extra_link_args=EXTRA_LINK_ARGS,  # Link OpenMP when linking the extension
    )
]


setup(
    name="flatnav",
    version=__version__,
    author="Benjamin Coleman",
    author_email="benjamin.ray.coleman@gmail.com",
    url="https://randorithms.com",
    description="Graph kNN with reordering.",
    long_description="",
    ext_modules=ext_modules,
    cmdclass={"build_ext": build_ext},
    zip_safe=False,
    python_requires=">=3.9",
)<|MERGE_RESOLUTION|>--- conflicted
+++ resolved
@@ -63,11 +63,7 @@
 no_simd_vectorization = int(os.environ.get("NO_SIMD_VECTORIZATION", "0"))
 
 if not no_simd_vectorization:
-<<<<<<< HEAD
     SIMD_EXTENSIONS = ["sse", "sse3", "avx", "avx512f", "avx512bw"]
-=======
-    SIMD_EXTENSIONS = ["sse", "sse3", "avx", "avx512f"]
->>>>>>> 24f1999b
     found_single_extension = False
     for extension in SIMD_EXTENSIONS:
         if simd_extension_supported(extension=extension):
