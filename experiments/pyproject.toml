[tool.poetry]
name = "experiments"
version = "0.1.0"
description = "Track benchmark experiments."
authors = ["BlaiseMuhirwa <blaisemuhirwa3@gmail.com>"]
license = "Apache 2.0"

[tool.poetry.dependencies]
python = ">=3.10,<3.13"
black = "^23.11.0"
numpy = "^1.26.1, <2.0"
psutil = "^5.9.8"
pydantic = "^2.6.4"
<<<<<<< HEAD
boto3 = "^1.34.98"
scipy = "^1.11.4"
matplotlib = "^3.8.2"
seaborn = "^0.13.1"
scikit-learn = "^1.5.0"
=======
flatnav = "^0.1.0"
>>>>>>> 6c2114ac

[build-system]
requires = ["poetry-core"]
build-backend = "poetry.core.masonry.api"<|MERGE_RESOLUTION|>--- conflicted
+++ resolved
@@ -11,15 +11,12 @@
 numpy = "^1.26.1, <2.0"
 psutil = "^5.9.8"
 pydantic = "^2.6.4"
-<<<<<<< HEAD
 boto3 = "^1.34.98"
 scipy = "^1.11.4"
 matplotlib = "^3.8.2"
 seaborn = "^0.13.1"
 scikit-learn = "^1.5.0"
-=======
 flatnav = "^0.1.0"
->>>>>>> 6c2114ac
 
 [build-system]
 requires = ["poetry-core"]
