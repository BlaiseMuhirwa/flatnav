import time
from typing import Union
import json
import hnswlib
import numpy as np
from typing import Optional, Tuple, List, Dict
import numpy as np
import os
import gc
import logging
import platform, socket, psutil
import argparse
import flatnav
from plotting_utils import plot_qps_against_recall, plot_percentile_against_recall
from data_loader import get_data_loader


ENVIRONMENT_INFO = {
    "load_before_experiment": os.getloadavg()[2],
    "platform": platform.platform(),
    "platform_version": platform.version(),
    "platform_release": platform.release(),
    "architecture": platform.machine(),
    "processor": platform.processor(),
    "hostname": socket.gethostname(),
    "ram_gb": round(psutil.virtual_memory().total / (1024.0**3)),
    "num_cores": psutil.cpu_count(logical=True),
}


def compute_metrics(
    requested_metrics: List[str],
    index: Union[flatnav.index.L2Index, flatnav.index.IPIndex, hnswlib.Index],
    queries: np.ndarray,
    ground_truth: np.ndarray,
    ef_search: int,
    k=100,
) -> Dict[str, float]:
    """
    Compute recall, QPS, and latency percentiles for given queries, ground truth
    for the given index (FlatNav or HNSW).

    Args:
        - requested_metrics: A list of metrics to compute. Options include `recall`,
                            `qps`, `latency`, `latency_p95`, `latency_p99`, and `latency_p999`.
        - index: A FlatNav index to search.
        - queries: The query vectors.
        - ground_truth: The ground truth indices for each query.
        - ef_search: The size of the dynamic candidate list.
        - k: Number of neighbors to search.

    Returns:
        Dictionary of metrics including recall, QPS, mean latency, 95th and 99th percentile latencies.
    """
    is_flatnav_index = type(index) in (flatnav.index.L2Index, flatnav.index.IPIndex)
    latencies = []
    top_k_indices = []

    if is_flatnav_index:
        for query in queries:
            start = time.time()
            _, indices = index.search_single(
                query=query,
                ef_search=ef_search,
                K=k,
                num_initializations=100,
            )
            end = time.time()
            latencies.append(end - start)
            top_k_indices.append(indices)
    else:
        index.set_ef(ef_search)
        for query in queries:
            start = time.time()
            indices, _ = index.knn_query(data=np.array([query]), k=k)
            end = time.time()
            latencies.append(end - start)
            top_k_indices.append(indices[0])

    querying_time = sum(latencies)
    metrics = {}
    if "qps" in requested_metrics:
        metrics["qps"] = len(queries) / querying_time

    if "latency" in requested_metrics:
        metrics["latency"] = np.mean(latencies) * 1000

    if "latency_p95" in requested_metrics:
        metrics["latency_p95"] = np.percentile(latencies, 95) * 1000

    if "latency_p99" in requested_metrics:
        metrics["latency_p99"] = np.percentile(latencies, 99) * 1000

    if "latency_p999" in requested_metrics:
        metrics["latency_p999"] = np.percentile(latencies, 99.9) * 1000

    # Convert each ground truth list to a set for faster lookup
    ground_truth_sets = [set(gt) for gt in ground_truth]

    mean_recall = 0

    for idx, k_neighbors in enumerate(top_k_indices):
        query_recall = sum(
            1 for neighbor in k_neighbors if neighbor in ground_truth_sets[idx]
        )
        mean_recall += query_recall / k

    recall = mean_recall / len(queries)
    metrics["recall"] = recall

    return metrics


def create_and_train_hnsw_index(
    data: np.ndarray,
    space: str,
    dim: int,
    dataset_size: int,
    ef_construction: int,
    max_edges_per_node: int,
    num_threads: int,
    base_layer_filename: Optional[str] = None,
) -> Union[hnswlib.Index, None]:
    """
    Kind of messy to return either a hnswlib.Index or None, but we are doing this so that
    when we use the HNSW base layer to construct a Flatnav index, we don't ever have the 
    two indices in memory at the same time. This should help with memory usage.
    """
    hnsw_index = hnswlib.Index(space=space, dim=dim)
    hnsw_index.init_index(
        max_elements=dataset_size, ef_construction=ef_construction, M=max_edges_per_node
    )
    hnsw_index.set_num_threads(num_threads)

    start = time.time()
    hnsw_index.add_items(data=data, ids=np.arange(dataset_size))
    end = time.time()
    logging.info(f"Indexing time = {end - start} seconds")
    
    if base_layer_filename:
        hnsw_index.save_base_layer_graph(filename=base_layer_filename)
        return None

    return hnsw_index


def train_index(
    train_dataset: np.ndarray,
    distance_type: str,
    dim: int,
    dataset_size: int,
    max_edges_per_node: int,
    ef_construction: int,
    index_type: str = "flatnav",
    use_hnsw_base_layer: bool = False,
    hnsw_base_layer_filename: Optional[str] = None,
    num_build_threads: int = 1,
) -> Union[flatnav.index.L2Index, flatnav.index.IPIndex, hnswlib.Index]:
    """
    Creates and trains an index on the given dataset.
    :param train_dataset: The dataset to train the index on.
    :param distance_type: The distance type to use. Options include "l2" and "angular".
    :param dim: The dimensionality of the dataset.
    :param dataset_size: The number of points in the dataset.
    :param max_edges_per_node: The maximum number of edges per node in the graph.
    :param ef_construction: The size of the dynamic candidate list during construction.
    :param index_type: The type of index to create. Options include "flatnav" and "hnsw".
    :param use_hnsw_base_layer: If set, use HNSW's base layer's connectivity for the Flatnav index.
    :param hnsw_base_layer_filename: Filename to save the HNSW base layer graph to.
    :param num_build_threads: The number of threads to use during index construction.
    :return: The trained index.
    """
    if index_type == "hnsw":
        # We use "angular" instead of "ip", so here we are just converting.
        _distance_type = distance_type if distance_type == "l2" else "ip"
        # HNSWlib will have M * 2 edges in the base layer.
        # So if we want to use M=32, we need to set M=16 here.
        hnsw_index = create_and_train_hnsw_index(
            data=train_dataset,
            space=_distance_type,
            dim=dim,
            dataset_size=dataset_size,
            ef_construction=ef_construction,
            max_edges_per_node=max_edges_per_node // 2,
            num_threads=num_build_threads,
        )

        return hnsw_index

    if use_hnsw_base_layer:
        if not hnsw_base_layer_filename:
            raise ValueError("Must provide a filename for the HNSW base layer graph.")

        _distance_type = distance_type if distance_type == "l2" else "ip"
        create_and_train_hnsw_index(
            data=train_dataset,
            space=_distance_type,
            dim=dim,
            dataset_size=dataset_size,
            ef_construction=ef_construction,
            max_edges_per_node=max_edges_per_node // 2,
            num_threads=num_build_threads,
            base_layer_filename=hnsw_base_layer_filename,
        )
        
<<<<<<< HEAD
        if not os.path.exists(hnsw_base_layer_filename):
            raise ValueError(f"Failed to create {hnsw_base_layer_filename=}")
=======
        try:
            # Now extract the base layer's graph and save it to a file.
            # This will be a Matrix Market file that we use to construct the Flatnav index.
            hnsw_index.save_base_layer_graph(filename=hnsw_base_layer_filename)

        finally:
            # delete the HNSW index and force garbage collection
            del hnsw_index
            gc.collect()

>>>>>>> a9172e55
        index = flatnav.index.index_factory(
            distance_type=distance_type,
            dim=dim,
            mtx_filename=hnsw_base_layer_filename,
        )

        # Here we will first allocate memory for the index and then build edge connectivity
        # using the HNSW base layer graph. We do not use the ef-construction parameter since
        # it's assumed to have been used when building the HNSW base layer.
        index.allocate_nodes(data=train_dataset).build_graph_links()
        os.remove(hnsw_base_layer_filename)

    else:
        index = flatnav.index.index_factory(
            distance_type=distance_type,
            dim=dim,
            dataset_size=dataset_size,
            max_edges_per_node=max_edges_per_node,
            verbose=False,
        )
        index.set_num_threads(num_build_threads)

        # Train the index.
        start = time.time()
        index.add(
            data=train_dataset, ef_construction=ef_construction, num_initializations=100
        )
        end = time.time()

        logging.info(f"Indexing time = {end - start} seconds")

    return index


def main(
    train_dataset: np.ndarray,
    queries: np.ndarray,
    gtruth: np.ndarray,
    ef_cons_params: List[int],
    ef_search_params: List[int],
    num_node_links: List[int],
    distance_type: str,
    metrics_file: str,
    dataset_name: str,
    index_type: str = "flatnav",
    use_hnsw_base_layer: bool = False,
    hnsw_base_layer_filename: Optional[str] = None,
    reordering_strategies: List[str] | None = None,
    num_initializations: Optional[List[int]] = None,
    num_build_threads: int = 1,
    num_search_threads: int = 1,
):
    dataset_size = train_dataset.shape[0]
    dim = train_dataset.shape[1]

    experiment_key = f"{dataset_name}_{index_type}"

    for node_links in num_node_links:
        metrics = {}
        metrics["node_links"] = node_links

        for ef_cons in ef_cons_params:
            metrics["ef_construction"] = ef_cons

            logging.info(f"Building {index_type=}")
            index = train_index(
                index_type=index_type,
                train_dataset=train_dataset,
                max_edges_per_node=node_links,
                ef_construction=ef_cons,
                dataset_size=dataset_size,
                dim=dim,
                distance_type=distance_type,
                use_hnsw_base_layer=use_hnsw_base_layer,
                hnsw_base_layer_filename=hnsw_base_layer_filename,
                num_build_threads=num_build_threads,
            )

            if reordering_strategies is not None:
                if type(index) not in (
                    flatnav.index.L2Index,
                    flatnav.index.IPIndex,
                ):
                    raise ValueError("Reordering only applies to the FlatNav index.")
                index.reorder(strategies=reordering_strategies)

            index.set_num_threads(num_search_threads)
            for ef_search in ef_search_params:
                # Extend metrics with computed metrics
                metrics.update(
                    compute_metrics(
                        requested_metrics=[
                            "recall",
                            "qps",
                            "latency",
                            "latency_p95",
                            "latency_p99",
                            "latency_p999",
                        ],
                        index=index,
                        queries=queries,
                        ground_truth=gtruth,
                        ef_search=ef_search,
                    )
                )

                logging.info(
                    f"Recall@100: {metrics['recall']}, QPS={metrics['qps']}, "
                    f"mean-latency = {metrics['latency']}, node_links={node_links}, "
                    f"ef_cons={ef_cons}, ef_search={ef_search}"
                )

                # Add parameters to the metrics dictionary.
                metrics["distance_type"] = distance_type
                metrics["ef_search"] = ef_search
                all_metrics = {experiment_key: []}

                if os.path.exists(metrics_file) and os.path.getsize(metrics_file) > 0:
                    with open(metrics_file, "r") as file:
                        try:
                            all_metrics = json.load(file)
                        except json.JSONDecodeError:
                            logging.error(f"Error reading {metrics_file=}")

                if experiment_key not in all_metrics:
                    all_metrics[experiment_key] = []

                all_metrics[experiment_key].append(metrics)
                with open(metrics_file, "w") as file:
                    json.dump(all_metrics, file, indent=4)


def parse_arguments() -> argparse.Namespace:
    parser = argparse.ArgumentParser(
        description="Benchmark Flatnav on Big ANN datasets."
    )

    parser.add_argument(
        "--index-type",
        default="flatnav",
        help="Type of index to benchmark. Options include `flatnav` and `hnsw`.",
    )

    parser.add_argument(
        "--use-hnsw-base-layer",
        action="store_true",
        help="If set, use HNSW's base layer's connectivity for the Flatnav index.",
    )
    parser.add_argument(
        "--hnsw-base-layer-filename",
        default=None,
        help="Filename to save the HNSW base layer graph to. Please use the .mtx extension for clarity.",
    )

    parser.add_argument(
        "--num-node-links",
        nargs="+",
        type=int,
        default=[16, 32],
        help="Number of node links per node.",
    )

    parser.add_argument(
        "--ef-construction",
        nargs="+",
        type=int,
        default=[100, 200, 300, 400, 500],
        help="ef_construction parameter.",
    )

    parser.add_argument(
        "--ef-search",
        nargs="+",
        type=int,
        default=[100, 200, 300, 400, 500, 1000, 2000, 3000, 4000],
        help="ef_search parameter.",
    )

    parser.add_argument(
        "--num-initializations",
        required=False,
        nargs="+",
        type=int,
    )

    parser.add_argument(
        "--dataset",
        required=True,
        help="Path to a single ANNS benchmark dataset to run on.",
    )
    parser.add_argument(
        "--queries", required=True, help="Path to a singe queries file."
    )
    parser.add_argument(
        "--gtruth",
        required=True,
        help="Path to a single ground truth file to evaluate on.",
    )
    parser.add_argument(
        "--metric",
        required=True,
        default="l2",
        help="Distance tye. Options include `l2` and `angular`.",
    )

    parser.add_argument(
        "--reordering-strategies",
        required=False,
        nargs="+",
        type=str,
        default=None,
        help="A sequence of graph re-ordering strategies(only applies to FlatNav index)."
        "Options include `gorder` and `rcm`.",
    )

    parser.add_argument(
        "--num-build-threads",
        required=False,
        default=1,
        type=int,
        help="Number of threads to use during index construction.",
    )

    parser.add_argument(
        "--num-search-threads",
        required=False,
        default=1,
        type=int,
        help="Number of threads to use during search.",
    )

    parser.add_argument(
        "--metrics-file",
        required=False,
        default="metrics.json",
        help="File to save metrics to.",
    )

    parser.add_argument(
        "--dataset-name",
        required=True,
        type=str,
        help="Name of the benchmark dataset being used.",
    )

    parser.add_argument(
        "--train-dataset-range",
        required=False,
        default=None,
        nargs="+",
        type=int,
        help="The first element is the start index and the second element is the end index. Must be two integers.",
    )

    return parser.parse_args()


def run_experiment():
    # This is the root directory inside the Docker container not the host machine.
    ROOT_DIR = "/root"
    args = parse_arguments()

    data_loader = get_data_loader(
        train_dataset_path=args.dataset,
        queries_path=args.queries,
        ground_truth_path=args.gtruth,
        range=args.train_dataset_range,
    )
    train_data, queries, ground_truth = data_loader.load_data()

    num_initializations = args.num_initializations
    if args.index_type.lower() == "hnsw":
        if num_initializations is not None:
            raise ValueError("HNSW does not support num_initializations.")

    metrics_file_path = os.path.join(ROOT_DIR, "metrics", args.metrics_file)

    main(
        train_dataset=train_data,
        queries=queries,
        gtruth=ground_truth,
        ef_cons_params=args.ef_construction,
        ef_search_params=args.ef_search,
        num_node_links=args.num_node_links,
        distance_type=args.metric.lower(),
        dataset_name=args.dataset_name,
        index_type=args.index_type.lower(),
        use_hnsw_base_layer=args.use_hnsw_base_layer,
        hnsw_base_layer_filename=args.hnsw_base_layer_filename,
        reordering_strategies=args.reordering_strategies,
        num_build_threads=args.num_build_threads,
        num_search_threads=args.num_search_threads,
        metrics_file=metrics_file_path,
        num_initializations=num_initializations,
    )

    # Plot metrics
    with open(metrics_file_path, "r") as file:
        all_metrics = json.load(file)

    qps_recall_filepath = os.path.join(
        ROOT_DIR, "metrics", f"{args.dataset_name}_qps_v_recall.png"
    )
    plot_qps_against_recall(
        save_filepath=qps_recall_filepath,
        all_metrics=all_metrics,
        dataset_name=args.dataset_name,
    )

    latency_percentiles = ["latency", "latency_p95", "latency_p99", "latency_p999"]
    for percentile_key in latency_percentiles:
        filepath = os.path.join(
            ROOT_DIR, "metrics", f"{args.dataset_name}_{percentile_key}_v_recall.png"
        )
        plot_percentile_against_recall(
            save_filepath=filepath,
            all_metrics=all_metrics,
            percentile_key=percentile_key,
            dataset_name=args.dataset_name,
        )


if __name__ == "__main__":
    logging.basicConfig(level=logging.INFO)
    run_experiment()<|MERGE_RESOLUTION|>--- conflicted
+++ resolved
@@ -203,21 +203,9 @@
             base_layer_filename=hnsw_base_layer_filename,
         )
         
-<<<<<<< HEAD
         if not os.path.exists(hnsw_base_layer_filename):
             raise ValueError(f"Failed to create {hnsw_base_layer_filename=}")
-=======
-        try:
-            # Now extract the base layer's graph and save it to a file.
-            # This will be a Matrix Market file that we use to construct the Flatnav index.
-            hnsw_index.save_base_layer_graph(filename=hnsw_base_layer_filename)
-
-        finally:
-            # delete the HNSW index and force garbage collection
-            del hnsw_index
-            gc.collect()
-
->>>>>>> a9172e55
+      
         index = flatnav.index.index_factory(
             distance_type=distance_type,
             dim=dim,
