--- conflicted
+++ resolved
@@ -136,13 +136,8 @@
         QPS over all queries
 
     """
-<<<<<<< HEAD
-    if type(index) in (flatnav.index.L2Index, flatnav.index.IPIndex):
-        print(f"searching with num-threads = {index.num_threads}")
-=======
     is_flatnav_index = type(index) in (flatnav.index.L2Index, flatnav.index.IPIndex)
     if is_flatnav_index:
->>>>>>> 607c160e
         start = time.time()
         _, top_k_indices = index.search(
             queries=queries, ef_search=ef_search, K=k, num_initializations=300
@@ -345,10 +340,6 @@
 
     parser.add_argument(
         "--index-type",
-<<<<<<< HEAD
-        required=False,
-=======
->>>>>>> 607c160e
         default="flatnav",
         help="Type of index to benchmark. Options include `flatnav` and `hnsw`.",
     )
