--- conflicted
+++ resolved
@@ -42,7 +42,6 @@
 		--ef-search 200 \
 		--num-node-links 32
 
-<<<<<<< HEAD
 node-access-test:
 	poetry run python node-access-patterns.py \
 		--datasets mnist-784-euclidean sift-128-euclidean glove-25-angular glove-100-angular \
@@ -51,7 +50,7 @@
 		--ef-construction 100 \
 		--ef-search 200 \
 		--num-node-links 32
-=======
+		
 generate-hubness-scores:
 	poetry run python generate-hubness-scores.py \
 		--base-path ../data \
@@ -89,7 +88,6 @@
 		--num-node-links 32 \
 		--index-type hnsw
 
->>>>>>> 63a0a328
 
 setup: install-flatnav install-hnswlib
 
