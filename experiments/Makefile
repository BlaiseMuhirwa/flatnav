--- conflicted
+++ resolved
@@ -2,20 +2,10 @@
 # The main configurable parameter is the type of index: --index-type (hnsw, flatnav)
 # We use dataset-name for the name of the plots.
 
-<<<<<<< HEAD
-
-
-build-and-push-to-s3:
-	poetry run python build-index.py \
-		--dataset-names normal-1-euclidean normal-1-angular normal-2-euclidean normal-2-angular normal-4-euclidean normal-4-angular normal-8-euclidean normal-8-angular normal-16-euclidean normal-16-angular normal-32-euclidean normal-32-angular normal-64-euclidean normal-64-angular normal-128-euclidean normal-128-angular normal-256-euclidean normal-256-angular normal-1024-euclidean normal-1024-angular normal-1536-euclidean normal-1536-angular \
-		--ef-construction 100 \
-		--bucket-name hnsw-index-snapshots
-
-=======
+
 ################################
 # Begin Billion-Scale Benchmarks
 ################################
->>>>>>> 6f2f3300
 
 # Billion-scale benchmark for the Microsoft SpaceV1B dataset
 # Reference: https://github.com/microsoft/SPTAG/tree/main/datasets/SPACEV1B
@@ -88,21 +78,12 @@
 		--num-build-threads 16 \
                 --num-search-threads 1
 
-<<<<<<< HEAD
-fashion-mnist-bench-flatnav: 
-	poetry run python run_benchmark.py \
-		--dataset-name fashion-mnist-784 \
-		--dataset /root/data/fashion-mnist-784-euclidean/fashion-mnist-784-euclidean.train.npy \
-		--queries /root/data/fashion-mnist-784-euclidean/fashion-mnist-784-euclidean.test.npy \
-		--gtruth /root/data/fashion-mnist-784-euclidean/fashion-mnist-784-euclidean.gtruth.npy \
-=======
 mnist-bench-flatnav: 
 	poetry run python run-benchmark.py \
 		--dataset-name mnist-784 \
 		--dataset /root/data/mnist-784-euclidean/mnist-784-euclidean.train.npy \
 		--queries /root/data/mnist-784-euclidean/mnist-784-euclidean.test.npy \
 		--gtruth /root/data/mnist-784-euclidean/mnist-784-euclidean.gtruth.npy \
->>>>>>> 6f2f3300
 		--index-type flatnav \
 		--use-hnsw-base-layer \
 		--hnsw-base-layer-filename mnist.mtx \
@@ -113,22 +94,12 @@
 		--num-build-threads 16 \
 		--num-search-threads 1 
 
-<<<<<<< HEAD
-
-fashion-mnist-bench-hnsw: 
-	poetry run python run_benchmark.py \
-		--dataset-name fashion-mnist-784 \
-		--dataset /root/data/fashion-mnist-784-euclidean/fashion-mnist-784-euclidean.train.npy \
-		--queries /root/data/fashion-mnist-784-euclidean/fashion-mnist-784-euclidean.test.npy \
-		--gtruth /root/data/fashion-mnist-784-euclidean/fashion-mnist-784-euclidean.gtruth.npy \
-=======
 mnist-bench-hnsw: 
 	poetry run python run-benchmark.py \
 		--dataset-name mnist-784 \
 		--dataset /root/data/mnist-784-euclidean/mnist-784-euclidean.train.npy \
 		--queries /root/data/mnist-784-euclidean/mnist-784-euclidean.test.npy \
 		--gtruth /root/data/mnist-784-euclidean/mnist-784-euclidean.gtruth.npy \
->>>>>>> 6f2f3300
 		--index-type hnsw \
 		--num-node-links 32 \
 		--ef-construction 30 40 50 100 \
@@ -177,13 +148,8 @@
 		--use-hnsw-base-layer \
 		--hnsw-base-layer-filename sift.mtx \
 		--num-node-links 32 \
-<<<<<<< HEAD
-		--ef-construction 100 200 300 \
-		--ef-search 100 200 300 500 1000 2000 \
-=======
 		--ef-construction 30 40 50 100 200 300 \
 		--ef-search 100 200 300 500 1000 \
->>>>>>> 6f2f3300
 		--metric l2 \
 		--num-build-threads 16 \
 		--num-search-threads 1 
@@ -247,10 +213,6 @@
 		--num-build-threads 16 \
 		--num-search-threads 1
 
-<<<<<<< HEAD
-glove100-bench-flatnav-unpruned:
-	poetry run python run_benchmark.py \
-=======
 glove25-bench-flatnav:
 	poetry run python run-benchmark.py \
 		--dataset /root/data/glove-25-angular/glove-25-angular.train.npy \
@@ -313,7 +275,6 @@
 
 glove100-bench-flatnav:
 	poetry run python run-benchmark.py \
->>>>>>> 6f2f3300
 		--dataset /root/data/glove-100-angular/glove-100-angular.train.npy \
 		--queries /root/data/glove-100-angular/glove-100-angular.test.npy \
 		--gtruth /root/data/glove-100-angular/glove-100-angular.gtruth.npy \
@@ -347,29 +308,20 @@
 		--num-search-threads 1 \
 		--metric angular
 
-glove100-bench-hnsw:
-<<<<<<< HEAD
-	poetry run python run_benchmark.py \
-		--dataset /root/data/glove-100-angular/glove-100-angular.train.npy \
-		--queries /root/data/glove-100-angular/glove-100-angular.test.npy \
-		--gtruth /root/data/glove-100-angular/glove-100-angular.gtruth.npy \
-		--dataset-name glove-100-angular \
-=======
-	poetry run python run-benchmark.py \
+glove200-bench-hnsw:
+	poetry run python run_benchmark.py \
 		--dataset /root/data/glove-200-angular/glove-200-angular.train.npy \
 		--queries /root/data/glove-200-angular/glove-200-angular.test.npy \
 		--gtruth /root/data/glove-200-angular/glove-200-angular.gtruth.npy \
 		--dataset-name glove-200-angular \
->>>>>>> 6f2f3300
-		--index-type hnsw \
-		--num-node-links 32 \
-		--ef-construction 100 200 300 \
-		--ef-search 100 200 300 500 1000 3000 \
-		--num-build-threads 16 \
-		--num-search-threads 1 \
-		--metric angular
-
-<<<<<<< HEAD
+		--index-type hnsw \
+		--num-node-links 32 \
+		--ef-construction 100 200 300 \
+		--ef-search 100 200 300 500 1000 3000 \
+		--num-build-threads 16 \
+		--num-search-threads 1 \
+		--metric angular
+
 
 glove25-bench-flatnav:
 	poetry run python run_benchmark.py \
@@ -380,17 +332,6 @@
 		--index-type flatnav \
 		--use-hnsw-base-layer \
         --hnsw-base-layer-filename glove25.mtx \
-=======
-glove200-bench-flatnav:
-	poetry run python run-benchmark.py \
-		--dataset /root/data/glove-200-angular/glove-200-angular.train.npy \
-		--queries /root/data/glove-200-angular/glove-200-angular.test.npy \
-		--gtruth /root/data/glove-200-angular/glove-200-angular.gtruth.npy \
-		--dataset-name glove-200-angular \
-		--index-type flatnav \
-		--use-hnsw-base-layer \
-		--hnsw-base-layer-filename glove200.mtx \
->>>>>>> 6f2f3300
 		--num-node-links 32 \
 		--ef-construction 100 200 \
 		--ef-search 100 200 300 500 1000 \
@@ -398,21 +339,12 @@
 		--num-search-threads 1 \
 		--metric angular
 
-<<<<<<< HEAD
 glove25-bench-hnsw:
 	poetry run python run_benchmark.py \
 		--dataset /root/data/glove-25-angular/glove-25-angular.train.npy \
 		--queries /root/data/glove-25-angular/glove-25-angular.test.npy \
 		--gtruth /root/data/glove-25-angular/glove-25-angular.gtruth.npy \
 		--dataset-name glove-25-angular \
-=======
-glove200-bench-hnsw:
-	poetry run python run-benchmark.py \
-		--dataset /root/data/glove-200-angular/glove-200-angular.train.npy \
-		--queries /root/data/glove-200-angular/glove-200-angular.test.npy \
-		--gtruth /root/data/glove-200-angular/glove-200-angular.gtruth.npy \
-		--dataset-name glove-200-angular \
->>>>>>> 6f2f3300
 		--index-type hnsw \
 		--num-node-links 32 \
 		--ef-construction 100 200 \
@@ -469,7 +401,6 @@
 		--num-search-threads 1 \
 		--metric angular
 
-<<<<<<< HEAD
 node-access-test:
 	poetry run python node-access-patterns.py \
 		--datasets mnist-784-euclidean sift-128-euclidean glove-25-angular glove-100-angular \
@@ -478,6 +409,12 @@
 		--ef-construction 100 \
 		--ef-search 200 \
 		--num-node-links 32
+
+
+################################################################
+# Hubness Test targets 
+################################################################
+
 		
 generate-hubness-scores:
 	poetry run python generate-hubness-scores.py \
@@ -506,13 +443,14 @@
 # Run statistical tests for hub nodes connectivity. 
 run-hypothesis-test:
 	poetry run python statistical_test.py
-=======
-################################
-# End ANN Benchmarks
-################################
->>>>>>> 6f2f3300
 
 setup: install-flatnav install-hnswlib
+
+build-and-push-to-s3:
+	poetry run python build-index.py \
+		--dataset-names normal-1-euclidean normal-1-angular normal-2-euclidean normal-2-angular normal-4-euclidean normal-4-angular normal-8-euclidean normal-8-angular normal-16-euclidean normal-16-angular normal-32-euclidean normal-32-angular normal-64-euclidean normal-64-angular normal-128-euclidean normal-128-angular normal-256-euclidean normal-256-angular normal-1024-euclidean normal-1024-angular normal-1536-euclidean normal-1536-angular \
+		--ef-construction 100 \
+		--bucket-name hnsw-index-snapshots
 
 # Install all dependencies including flatnav
 install-flatnav: generate-wheel 
