--- conflicted
+++ resolved
@@ -9,14 +9,9 @@
 
 # Billion-scale benchmark for the Microsoft SpaceV1B dataset
 # Reference: https://github.com/microsoft/SPTAG/tree/main/datasets/SPACEV1B
-<<<<<<< HEAD
-space-v1b-bench-flatnav:
-	poetry run python run_benchmark.py \
-=======
 
 space-v1b-bench-hnsw:
 	poetry run python run-benchmark.py \
->>>>>>> 4ddf8605
 		--dataset-name msft-spacev-1b \
 		--dataset /root/data/SPACEV1B/collection.npy \
 		--queries /root/data/SPACEV1B/queries.npy \
@@ -29,14 +24,9 @@
 		--num-search-threads 1 \
 		--metric l2
 
-<<<<<<< HEAD
-space-v1b-bench-hnsw:
-	poetry run python run_benchmark.py \
-=======
 
 space-v1b-bench-flatnav:
 	poetry run python run-benchmark.py \
->>>>>>> 4ddf8605
 		--dataset-name msft-spacev-1b \
 		--dataset /root/data/SPACEV1B/collection.npy \
 		--queries /root/data/SPACEV1B/queries.npy \
@@ -415,15 +405,10 @@
 		--metric l2 \
 		--num-build-threads 16 \
 		--num-search-threads 1 
-<<<<<<< HEAD
-sift-bench-flatnav-unpruned: 
-	poetry run python run_benchmark.py \
-=======
 
 
 sift-bench-flatnav: 
 	poetry run python run-benchmark.py \
->>>>>>> 4ddf8605
 		--dataset-name sift \
 		--dataset /root/data/sift-128-euclidean/sift-128-euclidean.train.npy \
 		--queries /root/data/sift-128-euclidean/sift-128-euclidean.test.npy \
@@ -437,14 +422,6 @@
 		--num-build-threads 16 \
 		--num-search-threads 1 
 
-<<<<<<< HEAD
-sift-bench-flatnav-pruned: 
-	poetry run python run_benchmark.py \
-		--dataset-name sift-pruned \
-		--dataset /root/data/sift-128-euclidean/sift-128-euclidean.train.npy \
-		--queries /root/data/sift-128-euclidean/sift-128-euclidean.test.npy \
-		--gtruth /root/data/sift-128-euclidean/sift-128-euclidean.gtruth.npy \
-=======
 
 sift-bench-hnsw: 
 	poetry run python run-benchmark.py \
@@ -467,21 +444,12 @@
 		--queries /root/data/glove-25-angular/glove-25-angular.test.npy \
 		--gtruth /root/data/glove-25-angular/glove-25-angular.gtruth.npy \
 		--dataset-name glove-25-angular \
->>>>>>> 4ddf8605
 		--index-type flatnav \
 		--use-hnsw-base-layer \
 		--hnsw-base-layer-filename sift.mtx \
 		--num-node-links 32 \
-<<<<<<< HEAD
-		--ef-construction 100 200 300 \
-		--ef-search 100 200 300 500 1000 2000 \
-		--reprune-graph \
-		--alpha 0.5 \
-		--metric l2 \
-=======
-		--ef-construction 30 40 50 100 200 300 \
-		--ef-search 100 200 300 500 1000 3000 \
->>>>>>> 4ddf8605
+		--ef-construction 30 40 50 100 200 300 \
+		--ef-search 100 200 300 500 1000 3000 \
 		--num-build-threads 16 \
 		--num-search-threads 1 
 
@@ -520,14 +488,8 @@
 		--gtruth /root/data/sift-128-euclidean/sift-128-euclidean.gtruth.npy \
 		--index-type hnsw \
 		--num-node-links 32 \
-<<<<<<< HEAD
-		--ef-construction 100 200 \
-		--ef-search 100 200 300 500 1000 \
-		--metric l2 \
-=======
-		--ef-construction 30 40 50 100 200 300 \
-		--ef-search 100 200 300 500 1000 3000 \
->>>>>>> 4ddf8605
+		--ef-construction 30 40 50 100 200 300 \
+		--ef-search 100 200 300 500 1000 3000 \
 		--num-build-threads 16 \
 		--num-search-threads 1
 
@@ -577,40 +539,12 @@
 		--num-search-threads 1 \
 		--metric angular
 
-<<<<<<< HEAD
-
-glove100-bench-flatnav-pruned:
-	poetry run python run_benchmark.py \
-		--dataset /root/data/glove-100-angular/glove-100-angular.train.npy \
-		--queries /root/data/glove-100-angular/glove-100-angular.test.npy \
-		--gtruth /root/data/glove-100-angular/glove-100-angular.gtruth.npy \
-		--dataset-name glove-100-pruned \
-		--index-type flatnav \
-		--use-hnsw-base-layer \
-		--hnsw-base-layer-filename glove100.mtx \
-		--num-node-links 32 \
-		--ef-construction 100 200 300 \
-		--ef-search 100 200 300 500 1000 3000 \
-		--reprune-graph \
-		--alpha 0.5 \
-		--num-build-threads 16 \
-		--num-search-threads 1 \
-		--metric angular
-
-glove200-bench-hnsw:
-	poetry run python run_benchmark.py \
-		--dataset /root/data/glove-200-angular/glove-200-angular.train.npy \
-		--queries /root/data/glove-200-angular/glove-200-angular.test.npy \
-		--gtruth /root/data/glove-200-angular/glove-200-angular.gtruth.npy \
-		--dataset-name glove-200-angular \
-=======
 glove100-bench-hnsw:
 	poetry run python run-benchmark.py \
 		--dataset /root/data/glove-100-angular/glove-100-angular.train.npy \
 		--queries /root/data/glove-100-angular/glove-100-angular.test.npy \
 		--gtruth /root/data/glove-100-angular/glove-100-angular.gtruth.npy \
 		--dataset-name glove-100-angular \
->>>>>>> 4ddf8605
 		--index-type hnsw \
 		--num-node-links 32 \
 		--ef-construction 30 40 50 100 200 300 \
@@ -630,13 +564,8 @@
 		--use-hnsw-base-layer \
         --hnsw-base-layer-filename glove25.mtx \
 		--num-node-links 32 \
-<<<<<<< HEAD
-		--ef-construction 100 200 \
-		--ef-search 100 200 300 500 1000 \
-=======
-		--ef-construction 30 40 50 100 200 300 \
-		--ef-search 100 200 300 500 1000 3000 \
->>>>>>> 4ddf8605
+		--ef-construction 30 40 50 100 200 300 \
+		--ef-search 100 200 300 500 1000 3000 \
 		--num-build-threads 16 \
 		--num-search-threads 1 \
 		--metric angular
@@ -649,41 +578,15 @@
 		--dataset-name glove-25-angular \
 		--index-type hnsw \
 		--num-node-links 32 \
-<<<<<<< HEAD
-		--ef-construction 100 200 \
-		--ef-search 100 200 300 500 1000 \
+		--ef-construction 30 40 50 100 200 300 \
+		--ef-search 100 200 300 500 1000 3000 \
 		--num-build-threads 16 \
 		--num-search-threads 1 \
 		--metric angular
 
-nytimes-bench-flatnav-unpruned:
-	poetry run python run_benchmark.py \
-		--dataset /root/data/nytimes-256-angular/nytimes-256-angular.train.npy \
-		--queries /root/data/nytimes-256-angular/nytimes-256-angular.test.npy \
-		--gtruth /root/data/nytimes-256-angular/nytimes-256-angular.gtruth.npy \
-		--dataset-name nytimes-256-unpruned \
-		--index-type flatnav \
-		--use-hnsw-base-layer \
-        --hnsw-base-layer-filename nytimes.mtx \
-		--num-node-links 32 \
-		--ef-construction 100 200 300 \
-		--ef-search 100 200 300 500 1000 2000 \
-=======
-		--ef-construction 30 40 50 100 200 300 \
-		--ef-search 100 200 300 500 1000 3000 \
->>>>>>> 4ddf8605
-		--num-build-threads 16 \
-		--num-search-threads 1 \
-		--metric angular
-
-<<<<<<< HEAD
-nytimes-bench-flatnav-pruned:
-	poetry run python run_benchmark.py \
-=======
 
 nytimes-bench-flatnav:
 	poetry run python run-benchmark.py \
->>>>>>> 4ddf8605
 		--dataset /root/data/nytimes-256-angular/nytimes-256-angular.train.npy \
 		--queries /root/data/nytimes-256-angular/nytimes-256-angular.test.npy \
 		--gtruth /root/data/nytimes-256-angular/nytimes-256-angular.gtruth.npy \
@@ -692,15 +595,8 @@
 		--use-hnsw-base-layer \
         --hnsw-base-layer-filename nytimes.mtx \
 		--num-node-links 32 \
-<<<<<<< HEAD
-		--ef-construction 100 200 300 \
-		--ef-search 100 200 300 500 1000 2000 \
-		--reprune-graph \
-		--alpha 0.5 \
-=======
-		--ef-construction 30 40 50 100 200 300 \
-		--ef-search 100 200 300 500 1000 3000 \
->>>>>>> 4ddf8605
+		--ef-construction 30 40 50 100 200 300 \
+		--ef-search 100 200 300 500 1000 3000 \
 		--num-build-threads 16 \
 		--num-search-threads 1 \
 		--metric angular
@@ -714,13 +610,8 @@
 		--dataset-name nytimes-256-angular \
 		--index-type hnsw \
 		--num-node-links 32 \
-<<<<<<< HEAD
-		--ef-construction 100 200 \
-		--ef-search 100 200 300 500 1000 \
-=======
-		--ef-construction 30 40 50 100 200 300 \
-		--ef-search 100 200 300 500 1000 3000 \
->>>>>>> 4ddf8605
+		--ef-construction 30 40 50 100 200 300 \
+		--ef-search 100 200 300 500 1000 3000 \
 		--num-build-threads 16 \
 		--num-search-threads 1 \
 		--metric angular
