--- conflicted
+++ resolved
@@ -11,25 +11,12 @@
 # Virtual environments 
 .env 
 
-<<<<<<< HEAD
-# Other large files/folders
-node-access-distributions/
-metrics
-
-# Python wheel related folders/files
-flatnav_python/flatnav.egg-info/
-flatnav_python/poetry.lock
-flatnav_python/dist
-flatnav_python/__pycache__
-flatnav_python/unit_tests/__pycache__
-=======
 # Experimental assets 
 metrics
 node-access-distributions
 
 # PYcache
 **/__pycache__
->>>>>>> 6c2114ac
 
 
 # Documentation related files
