#include "cnpy.h"
#include <algorithm>
#include <chrono>
#include <cmath>
#include <flatnav/distances/DistanceInterface.h>
#include <flatnav/distances/InnerProductDistance.h>
#include <flatnav/distances/SquaredL2Distance.h>
#include <flatnav/index/Index.h>
#include <flatnav/util/Datatype.h>
#include <fstream>
#include <iostream>
#include <memory>
#include <numeric>
#include <optional>
#include <quantization/ProductQuantization.h>
#include <random>
#include <stdexcept>
#include <string>
#include <thread>
#include <utility>
#include <vector>

using flatnav::Index;
using flatnav::distances::DistanceInterface;
using flatnav::distances::InnerProductDistance;
using flatnav::distances::SquaredL2Distance;
using flatnav::quantization::ProductQuantizer;
using flatnav::util::DataType;

template <typename dist_t>
void buildIndex(float *data,
                std::unique_ptr<DistanceInterface<dist_t>> distance, int N,
                int M, int dim, int ef_construction, int build_num_threads,
                const std::string &save_file) {

  std::cout << "[info] building index" << std::endl;
  auto index = new Index<dist_t, int>(
      /* dist = */ std::move(distance), /* dataset_size = */ N,
      /* max_edges = */ M);
<<<<<<< HEAD
  std::cout << "[info] setting num threads to "
            << std::thread::hardware_concurrency() << std::endl;
  index->setNumThreads(std::thread::hardware_concurrency());
=======

  index->setNumThreads(build_num_threads);
>>>>>>> 4ddf8605

  auto start = std::chrono::high_resolution_clock::now();

  std::vector<int> labels(N);
  std::iota(labels.begin(), labels.end(), 0);
  index->template addBatch<float>(/* data = */ (void *)data,
                                  /* labels = */ labels,
                                  /* ef_construction */ ef_construction);

  exit(0);

  auto stop = std::chrono::high_resolution_clock ::now();
  auto duration =
      std::chrono::duration_cast<std::chrono::milliseconds>(stop - start);
  std::clog << "Build time: " << (float)duration.count() << " milliseconds"
            << std::endl;

  std::clog << "Saving index to: " << save_file << std::endl;
  index->saveIndex(/* filename = */ save_file);

  delete index;
}

void run(float *data, flatnav::distances::MetricType metric_type, int N, int M,
         int dim, int ef_construction, int build_num_threads,
         const std::string &save_file, bool quantize = false) {

  if (quantize) {
    // Parameters M and nbits should be adjusted accordingly.
    auto quantizer = std::make_unique<ProductQuantizer>(
        /* dim = */ dim, /* M = */ 8, /* nbits = */ 8,
        /* metric_type = */ metric_type);

    auto start = std::chrono::high_resolution_clock::now();
    quantizer->train(/* vectors = */ data, /* num_vectors = */ N);
    auto stop = std::chrono::high_resolution_clock::now();
    auto duration =
        std::chrono::duration_cast<std::chrono::milliseconds>(stop - start);
    std::clog << "Quantization time: " << (float)duration.count()
              << " milliseconds" << std::endl;

    buildIndex<ProductQuantizer>(data, std::move(quantizer), N, M, dim,
                                 ef_construction, build_num_threads, save_file);

  } else {
    if (metric_type == flatnav::distances::MetricType::L2) {
      auto distance = SquaredL2Distance<>::create(dim);
      buildIndex<SquaredL2Distance<DataType::float32>>(
          data, std::move(distance), N, M, dim, ef_construction,
          build_num_threads, save_file);

    } else if (metric_type == flatnav::distances::MetricType::IP) {
      auto distance = InnerProductDistance<>::create(dim);
      buildIndex<InnerProductDistance<DataType::float32>>(
          data, std::move(distance), N, M, dim, ef_construction,
          build_num_threads, save_file);
    }
  }
}

int main(int argc, char **argv) {

  if (argc < 8) {
    std::clog << "Usage: " << std::endl;
    std::clog << "construct <quantize> <metric> <data> <M> <ef_construction> "
                 "<build_num_threads> <outfile>"
              << std::endl;
    std::clog << "\t <quantize> int, 0 for no quantization, 1 for quantization"
              << std::endl;
    std::clog << "\t <metric> int, 0 for L2, 1 for inner product (angular)"
              << std::endl;
    std::clog << "\t <data> npy file from ann-benchmarks" << std::endl;
    std::clog << "\t <M>: int " << std::endl;
    std::clog << "\t <ef_construction>: int " << std::endl;
    std::clog << "\t <build_num_threads>: int " << std::endl;
    std::clog << "\t <outfile>: where to stash the index" << std::endl;

    return -1;
  }

  bool quantize = std::stoi(argv[1]) ? true : false;
  int metric_id = std::stoi(argv[2]);
  cnpy::NpyArray datafile = cnpy::npy_load(argv[3]);
  int M = std::stoi(argv[4]);
  int ef_construction = std::stoi(argv[5]);

  if ((datafile.shape.size() != 2)) {
    return -1;
  }

  int dim = datafile.shape[1];
  int N = datafile.shape[0];

  std::clog << "Loading " << dim << "-dimensional dataset with N = " << N
            << std::endl;
  float *data = datafile.data<float>();
  flatnav::distances::MetricType metric_type =
      metric_id == 0 ? flatnav::distances::MetricType::L2
                     : flatnav::distances::MetricType::IP;

  run(/* data = */ data,
      /* metric_type = */ metric_type,
      /* N = */ N, /* M = */ M, /* dim = */ dim,
      /* ef_construction = */ ef_construction,
      /* build_num_threads = */ std::stoi(argv[6]),
      /* save_file = */ argv[7],
      /* quantize = */ quantize);

  return 0;
}<|MERGE_RESOLUTION|>--- conflicted
+++ resolved
@@ -37,14 +37,8 @@
   auto index = new Index<dist_t, int>(
       /* dist = */ std::move(distance), /* dataset_size = */ N,
       /* max_edges = */ M);
-<<<<<<< HEAD
-  std::cout << "[info] setting num threads to "
-            << std::thread::hardware_concurrency() << std::endl;
-  index->setNumThreads(std::thread::hardware_concurrency());
-=======
 
   index->setNumThreads(build_num_threads);
->>>>>>> 4ddf8605
 
   auto start = std::chrono::high_resolution_clock::now();
 
