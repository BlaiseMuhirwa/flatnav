#!/bin/bash 

# Use this script to build and run the docker container.
# Optionally, you can set the environment variable INCLUDE_HNSWLIB to false to build
# the docker image without hnswlib. This is useful for experiments that only require 
# FlatNav. 
# Example usage:``
# export INLCUDE_HNSWLIB=false
# export DATA_DIR=/path/to/data
# ./bin/docker-test.sh sift-bench 


# Exit on errors
set -e 

# Make sure we are one level above this directory
cd "$(dirname "$0")/.."

function get_tag_name() {
    # Returns a string to be used as a docker tag revision.
    # If it's in a clean git repo, it returns the commit's short hash with branch name like ce37fd7-main
    # If the working tree is dirty, it returns something like main-ce37fd7-dirty-e52e78f86e575bd
    #     including the branch name, and a consistent hash of the uncommitted changes

    fail() {
        echo $1
        exit 1
    }

    if [[ ! -z "${OVERRIDE_GIT_TAG_NAME}" ]]; then
        echo $OVERRIDE_GIT_TAG_NAME
        exit 0
    fi

    # Figure out which SHA utility exists on this machine.
    HASH_FUNCTION=sha1sum
    which $HASH_FUNCTION > /dev/null || HASH_FUNCTION=shasum
    which $HASH_FUNCTION > /dev/null || fail "Can't find SHA utility"

    # Try to get current branch out of GITHUB_REF for CI
    # The ##*/ deletes everything up to /
    CURRENT_BRANCH=${GITHUB_REF##*/}
    # Now generate the short commit
    CURRENT_COMMIT=$(echo $GITHUB_SHA | cut -c -9)

    # If we're not running in CI, GITHUB_REF and GITHUB_SHA won't be set.
    # In this case, figure them out from our git repository
    # (If we do this during github CI, we get a useless unique commit on the "merge" branch.)
    # When infering CURRENT_BRANCH, convert '/'s to '-'s, since '/' is not allowed in docker tags but
    # is part of common git branch naming formats e.g. "feature/branch-name" or "user/branch-name"
    CURRENT_BRANCH=${CURRENT_BRANCH:-$(git rev-parse --abbrev-ref HEAD | sed -e 's/\//-/g')}
    CURRENT_COMMIT=${CURRENT_COMMIT:-$(git rev-parse --short=9 HEAD)}

    if [[ -z "$(git status --porcelain)" ]] || [[ "${CI}" = true ]]; then
        # Working tree is clean
        echo "${CURRENT_COMMIT}-${CURRENT_BRANCH}"
    else
        # Working tree is dirty.
        HASH=$(echo $(git diff && git status) | ${HASH_FUNCTION} | cut -c -15)
        echo "${CURRENT_BRANCH}-${CURRENT_COMMIT}-dirty-${HASH}"
    fi
}

# Get the tag name
TAG_NAME=$(get_tag_name)

# Print commands and their arguments as they are executed
set -x

DATA_DIR=${DATA_DIR:-$(pwd)/data}

# Directory for storing metrics and plots. 
METRICS_DIR=${METRICS_DIR:-$(pwd)/metrics}
CONTAINER_NAME=${CONTAINER_NAME:-benchmark-runner}

INCLUDE_HNSWLIB=${INCLUDE_HNSWLIB:-true}
DATA_DIR=${DATA_DIR:-$(pwd)/data}


echo "Building docker image with tag name: $TAG_NAME"

# If data directory doesn't exist, exit 
if [ ! -d "$DATA_DIR" ]; then
    echo "Data directory not found: $DATA_DIR"
    exit 1
fi
mkdir -p $METRICS_DIR
mkdir -p $(pwd)/node-access-distributions
mkdir -p $(pwd)/edge-lengths

# Clean up existing docker images matching "flatnav" if any 
# docker rmi -f $(docker images --filter=reference="flatnav" -q) &> /dev/null || true

docker build --build-arg INCLUDE_HNSWLIB=$INCLUDE_HNSWLIB \
             --tag flatnav:$TAG_NAME -f Dockerfile .

# Check if the first argument is set. If it is, then run docker container with the 
# first argument as the make target. If not, then run the container with the default
# make target
if [ -z "$1" ]
then
    # This will build the image and run the container with the default make target
    # (i.e., print help message)
    docker run -it --volume ${DATA_DIR}:/root/data --rm flatnav:$TAG_NAME make help
    exit 0
fi

# Run the container and mount the data/ directory as volume to /root/data
# Pass the make target as argument to the container. 
# NOTE: Mounting the ~/.aws directory so that the container can access the aws credentials
# to upload the indexes to s3. This is not the most secure thing to do, but it's the easiest.
docker run \
        --name $CONTAINER_NAME \
        -it \
<<<<<<< HEAD
        -e MAKE_TARGET=$1 \
        --env-file bin/.env-vars \
        --volume $(pwd)/node-access-distributions:/root/node-access-distributions \
        --volume $(pwd)/edge-lengths:/root/edge-lengths \
        --volume ~/.aws:/root/.aws:ro \
=======
>>>>>>> 6c2114ac
        --volume ${DATA_DIR}:/root/data \
        --volume ${METRICS_DIR}:/root/metrics \
        --rm flatnav:$TAG_NAME \
        make $1<|MERGE_RESOLUTION|>--- conflicted
+++ resolved
@@ -112,14 +112,6 @@
 docker run \
         --name $CONTAINER_NAME \
         -it \
-<<<<<<< HEAD
-        -e MAKE_TARGET=$1 \
-        --env-file bin/.env-vars \
-        --volume $(pwd)/node-access-distributions:/root/node-access-distributions \
-        --volume $(pwd)/edge-lengths:/root/edge-lengths \
-        --volume ~/.aws:/root/.aws:ro \
-=======
->>>>>>> 6c2114ac
         --volume ${DATA_DIR}:/root/data \
         --volume ${METRICS_DIR}:/root/metrics \
         --rm flatnav:$TAG_NAME \
