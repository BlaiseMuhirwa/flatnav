--- conflicted
+++ resolved
@@ -14,11 +14,8 @@
 
 
 [program:benchmark-runner]
-<<<<<<< HEAD
-=======
 # Terminate the supervisor process once benchmark-runner process exits. kill -s SIGTERM 1 will kill 
 # the process with PID 1, which is supervisord in the docker container. 
->>>>>>> 6f2f3300
 command=/bin/bash -c "make '%(ENV_MAKE_TARGET)s'; echo 'Make completed'; kill -s SIGTERM 1"
 autostart=true
 autorestart=false
