cmake_minimum_required(VERSION 3.14 FATAL_ERROR)


if(CMAKE_SYSTEM_NAME MATCHES "Linux")
  EXEC_PROGRAM(cat ARGS "/proc/cpuinfo" OUTPUT_VARIABLE CPUINFO)

  STRING(REGEX MATCH ".*\\ssse.*" SSE_FOUND ${CPUINFO})
  STRING(REGEX MATCH ".*\\ssse3.*" SSE3_FOUND ${CPUINFO})
  STRING(REGEX MATCH ".*\\avx.*" AVX_FOUND ${CPUINFO})
  STRING(REGEX MATCH ".*\\avx2.*" AVX2_FOUND ${CPUINFO})
  STRING(REGEX MATCH ".*\\avx512.*" AVX512_FOUND ${CPUINFO})

  if(SSE_FOUND)
    set(CMAKE_CXX_FLAGS "${CMAKE_CXX_FLAGS} -msse")
    message(STATUS "Building with SSE")
  endif()

  if(SSE3_FOUND)
    set(CMAKE_CXX_FLAGS "${CMAKE_CXX_FLAGS} -msse3")
    message(STATUS "Building with SSE3")
  endif()

  if(AVX_FOUND)
    set(CMAKE_CXX_FLAGS "${CMAKE_CXX_FLAGS} -mavx")
    message(STATUS "Building with AVX")
  endif()

  if(AVX2_FOUND)
    set(CMAKE_CXX_FLAGS "${CMAKE_CXX_FLAGS} -mavx2")
    message(STATUS "Building with AVX2")
  endif()

<<<<<<< HEAD
    if(SYSTEM_SUPPORTS_${EXTENSION_NAME}_EXTENSIONS)
      set(CMAKE_CXX_FLAGS
          "${CMAKE_CXX_FLAGS} ${FLAG}"
          PARENT_SCOPE)
      message(STATUS "Building with ${FLAG}")
    else()
      message(
        STATUS "Compiler supports ${FLAG} flag but the target machine does not "
               "support ${EXTENSION_NAME} instructions")
    endif()
=======
  if(AVX512_FOUND)
    set(CMAKE_CXX_FLAGS "${CMAKE_CXX_FLAGS} -mavx512f")
    message(STATUS "Building with AVX512")
>>>>>>> 24f1999b
  endif()

<<<<<<< HEAD
# Build SSE/AVX/AVX512 code only on x86-64 processors.
if(CMAKE_HOST_SYSTEM_PROCESSOR MATCHES "(x86_64)|(AMD64|amd64)|(^i.86$)")
  check_compiler_and_hardware_support("-mavx512f -mavx512dq -mavx512vl -mavx512bw -mavx512vnni" "AVX512_CODE" "AVX512")
  # check_compiler_and_hardware_support("-mavx512bw" "AVX512_CODE" "AVX512")
  # check_compiler_and_hardware_support("-mavx512vl" "AVX512_CODE" "AVX512")
  check_compiler_and_hardware_support("-mavx" "AVX_CODE" "AVX")
=======
elseif(CMAKE_SYSTEM_NAME MATCHES "Darwin")
  EXEC_PROGRAM("/usr/sbin/sysctl -n machdep.cpu.features" OUTPUT_VARIABLE CPUINFO)
>>>>>>> 24f1999b

  STRING(REGEX REPLACE "^.*[^S](SSE).*$" "\\1" SSE_FOUND ${CPUINFO})
  STRING(REGEX REPLACE "^.*[^S](SSE3).*$" "\\1" SSE3_FOUND ${CPUINFO})

  STRING(COMPARE EQUAL "SSE" ${SSE_FOUND} SSE_FOUND)
  STRING(COMPARE EQUAL "SSE3" ${SSE3_FOUND} SSE3_FOUND)

  if(SSE_FOUND)
    set(CMAKE_CXX_FLAGS "${CMAKE_CXX_FLAGS} -msse")
    message(STATUS "Building with SSE")
  endif()

  if(SSE3_FOUND)
    set(CMAKE_CXX_FLAGS "${CMAKE_CXX_FLAGS} -msse3")
    message(STATUS "Building with SSE2")
  endif()


endif()<|MERGE_RESOLUTION|>--- conflicted
+++ resolved
@@ -30,35 +30,13 @@
     message(STATUS "Building with AVX2")
   endif()
 
-<<<<<<< HEAD
-    if(SYSTEM_SUPPORTS_${EXTENSION_NAME}_EXTENSIONS)
-      set(CMAKE_CXX_FLAGS
-          "${CMAKE_CXX_FLAGS} ${FLAG}"
-          PARENT_SCOPE)
-      message(STATUS "Building with ${FLAG}")
-    else()
-      message(
-        STATUS "Compiler supports ${FLAG} flag but the target machine does not "
-               "support ${EXTENSION_NAME} instructions")
-    endif()
-=======
   if(AVX512_FOUND)
-    set(CMAKE_CXX_FLAGS "${CMAKE_CXX_FLAGS} -mavx512f")
+    set(CMAKE_CXX_FLAGS "${CMAKE_CXX_FLAGS} -mavx512f -mavx512dq -mavx512vl -mavx512bw -mavx512vnni")
     message(STATUS "Building with AVX512")
->>>>>>> 24f1999b
   endif()
 
-<<<<<<< HEAD
-# Build SSE/AVX/AVX512 code only on x86-64 processors.
-if(CMAKE_HOST_SYSTEM_PROCESSOR MATCHES "(x86_64)|(AMD64|amd64)|(^i.86$)")
-  check_compiler_and_hardware_support("-mavx512f -mavx512dq -mavx512vl -mavx512bw -mavx512vnni" "AVX512_CODE" "AVX512")
-  # check_compiler_and_hardware_support("-mavx512bw" "AVX512_CODE" "AVX512")
-  # check_compiler_and_hardware_support("-mavx512vl" "AVX512_CODE" "AVX512")
-  check_compiler_and_hardware_support("-mavx" "AVX_CODE" "AVX")
-=======
 elseif(CMAKE_SYSTEM_NAME MATCHES "Darwin")
   EXEC_PROGRAM("/usr/sbin/sysctl -n machdep.cpu.features" OUTPUT_VARIABLE CPUINFO)
->>>>>>> 24f1999b
 
   STRING(REGEX REPLACE "^.*[^S](SSE).*$" "\\1" SSE_FOUND ${CPUINFO})
   STRING(REGEX REPLACE "^.*[^S](SSE3).*$" "\\1" SSE3_FOUND ${CPUINFO})
