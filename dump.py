--- conflicted
+++ resolved
@@ -4,11 +4,7 @@
 
 filename = sys.argv[1]
 normalize = False
-<<<<<<< HEAD
-if '-normalize' in sys.argv:
-=======
 if '--normalize' in sys.argv:
->>>>>>> 2674086f
     print("Normalizing") 
     normalize = True
 
