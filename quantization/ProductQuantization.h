--- conflicted
+++ resolved
@@ -418,21 +418,6 @@
     return symmetricDistanceImpl(x, y);
   }
 
-<<<<<<< HEAD
-  void printParamsImpl() const {
-    std::cout << "\nProduct Quantizer Parameters" << std::flush;
-    std::cout << "-----------------------------" << std::flush;
-    std::cout << "Number of subquantizers (M): " << _num_subquantizers
-              << std::flush;
-    std::cout << "Number of bits per index: " << _num_bits << std::flush;
-    std::cout << "Subvector dimension: " << _subvector_dim << std::flush;
-    std::cout << "Subquantizer centroids count: " << _subq_centroids_count
-              << std::flush;
-    std::cout << "Code size: " << _code_size << std::flush;
-    std::cout << "Is trained: " << _is_trained << std::flush;
-    std::cout << "Train type: " << _train_type << std::flush;
-    std::cout << "\n" << std::flush;
-=======
   void getSummaryImpl() const {
     std::cout << "\nProduct Quantizer Parameters" << std::flush;
     std::cout << "-----------------------------" << std::flush;
@@ -445,7 +430,6 @@
     std::cout << "Code size: " << _code_size << "\n" << std::flush;
     std::cout << "Is trained: " << _is_trained << "\n" << std::flush;
     std::cout << "Train type: " << _train_type << "\n" << std::flush;
->>>>>>> 81b53340
   }
 
   inline uint32_t getNumSubquantizers() const { return _num_subquantizers; }
